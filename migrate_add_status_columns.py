--- conflicted
+++ resolved
@@ -75,8 +75,6 @@
     else:
         print(f"Error adding paid_status column to live_classes: {e}")
 
-<<<<<<< HEAD
-=======
 # Add subject column
 try:
     c.execute("ALTER TABLE live_classes ADD COLUMN subject TEXT")
@@ -97,7 +95,6 @@
     else:
         print(f"Error adding teacher_name column to live_classes: {e}")
 
->>>>>>> ab5a9acc
 # Add scheduled_time column to notifications table for scheduled notifications
 try:
     c.execute("ALTER TABLE notifications ADD COLUMN scheduled_time TEXT")
