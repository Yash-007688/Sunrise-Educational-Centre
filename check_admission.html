<!DOCTYPE html>
<html lang="en">
<head>
  <meta charset="UTF-8" />
  <meta name="viewport" content="width=device-width, initial-scale=1" />
  <title>Check Admission Status - Sunrise Educational Centre</title>
  <link rel="stylesheet" href="https://fonts.googleapis.com/css2?family=Inter:wght@400;600;700&display=swap">
  <link rel="stylesheet" href="style.css" />
  <style>
    body.dark-mode .navbar { background: rgba(35,41,70,0.95); border-bottom: 1px solid #44476a; }
    body.dark-mode .nav-links a { color: #e0e7ff; }
    body.dark-mode .nav-links a:hover { background:#44476a; color:#6a82fb; }
    body.dark-mode .footer { background:#0f1221; color:#e2e8f0; }
    body.dark-mode .footer a { color:#93c5fd; }
    body.dark-mode .footer a:hover { color:#bfdbfe; }
    .cred-card { background:#fff; border-radius:16px; border:1px solid #e0e7ff; box-shadow:0 4px 16px rgba(100,100,255,0.08); }
    .cred-form { display:grid; grid-template-columns:1fr; gap:0.8rem; }
    .cred-label { font-weight:600; color:#232946; font-size:0.95rem; }
    .cred-input { width:100%; padding:0.75rem 1rem; border:2px solid #e5e7eb; border-radius:12px; font-size:1rem; color:#232946; background:#fff; transition:all 0.25s ease; box-sizing:border-box; }
    .cred-input:focus { outline:none; border-color:#6a82fb; box-shadow:0 0 0 3px rgba(106,130,251,0.12); }
    .cred-actions { display:flex; gap:0.6rem; flex-wrap:wrap; }
    .cred-info { background:#f8f9ff; border:1px solid #e0e7ff; border-radius:12px; padding:1rem; }
    .cred-info code { background:#f1f5ff; color:#1f2937; padding:0.15rem 0.35rem; border-radius:6px; font-weight:700; }
    @media (max-width: 540px) { .cred-actions .btn { width:100%; } }
    body.dark-mode .cred-card { background:#232946; border-color:#444a6d; }
    body.dark-mode .cred-label { color:#e2e8f0; }
    body.dark-mode .cred-input { background:#181c2a; color:#f4f4f4; border-color:#444a6d; }
    body.dark-mode .cred-input:focus { border-color:#6a82fb; box-shadow:0 0 0 3px rgba(106,130,251,0.22); }
    body.dark-mode .cred-info { background:#232a48; border-color:#444a6d; }
    body.dark-mode .cred-info code { background:#1f2a44; color:#e2e8f0; }
    
    /* Dark mode for approved admission section */
    body.dark-mode .cred-card .f0fff4 { background:#1a2a1a; border-color:#2d5a2d; }
    body.dark-mode .cred-card .f0fff4 h4 { color:#4ade80; }
    body.dark-mode .cred-card .f0fff4 .f7fafc { background:#2a2a3a; border-color:#3a3a4a; color:#e2e8f0; }
    body.dark-mode .cred-card .f0fff4 .2d3748 { color:#e2e8f0; }
    body.dark-mode .cred-card .f0fff4 .666 { color:#a0aec0; }
  </style>
</head>
<body>
  <nav class="navbar glassmorphic">
    <div class="container nav-content">
      <div class="nav-logo">
        <img src="attached_assets/image_1750584670920.png" alt="Logo">
      </div>
      <ul class="nav-links">
        <li><a href="/">Home</a></li>
        <li><a href="/admission">Admission</a></li>
        <li><a href="/study-resources">Study Resources</a></li>
        <li><a href="/forum">Forum</a></li>
        <li><a href="/online-class">Live Class</a></li>
      </ul>
    </div>
  </nav>
  <main class="container main-content" style="max-width: 760px;">
    <div class="card animated-card cred-card" style="padding:1.5rem;">
      <h2 style="text-align:center; margin-bottom:1rem;">Check Admission Status</h2>
      {% if from_submission %}
      <div class="cred-info" style="margin-bottom:1rem;">
        <strong>Your Admission Portal Credentials</strong>
        <div style="margin-top:0.5rem;">Username: <code>{{ access_username }}</code></div>
        <div>Password: <code>{{ access_password }}</code></div>
        <div style="font-size:0.95rem; color:#666; margin-top:0.5rem;">Please copy and keep these safe. Use them below anytime to see your admission status.</div>
      </div>
      {% endif %}
      <form method="POST" action="/check-admission" class="cred-form">
        <label class="cred-label">Admission Portal Username</label>
        <input name="access_username" required placeholder="e.g., ADM000123" class="cred-input" value="{{ access_username or '' }}" />
        <label class="cred-label">Admission Portal Password</label>
        <input name="access_password" required type="password" placeholder="Your password" class="cred-input" value="{{ access_password or '' }}" />
        <div class="cred-actions" style="margin-top:0.2rem;">
          <button class="btn btn-primary" type="submit">Check Status</button>
          <a href="/admission" class="btn btn-secondary">Go to Admission Form</a>
        </div>
      </form>
    </div>

    {% if result %}
    <div class="card animated-card cred-card" style="padding:1.5rem; margin-top:1rem;">
      <h3>Status: <span style="color:#6a82fb;">{{ status|upper }}</span></h3>
      <div style="display:grid; grid-template-columns:1fr 1fr; gap:1rem; margin-top:0.8rem;">
        <div>
          <div><strong>Student Name</strong></div>
          <div>{{ details.student_name }}</div>
        </div>
        <div>
          <div><strong>Class</strong></div>
          <div>{{ details.class }}</div>
        </div>
        <div>
          <div><strong>School</strong></div>
          <div>{{ details.school_name }}</div>
        </div>
        <div>
          <div><strong>Submitted</strong></div>
          <div>{{ details.submitted_at }}</div>
        </div>
        <div>
          <div><strong>Paid Status</strong></div>
          <div>{{ paid_status|title }}</div>
        </div>
      </div>
      
      {% if status == 'approved' %}
      <div style="margin-top:1.5rem; padding:1rem; background:#f0fff4; border:1px solid #c6f6d5; border-radius:8px;">
        <h4 style="color:#38a169; margin-bottom:0.8rem;">🎉 Congratulations! Your admission has been approved!</h4>
        <div style="background:#fff; padding:1rem; border-radius:6px; border:1px solid #c6f6d5;">
          <div style="margin-bottom:0.8rem;">
            <strong style="color:#2d3748;">Your Login Credentials:</strong>
          </div>
          <div style="display:grid; grid-template-columns:1fr 1fr; gap:1rem; margin-bottom:1rem;">
            <div>
              <div style="font-size:0.9rem; color:#666; margin-bottom:0.3rem;">Username:</div>
              <div style="font-family:monospace; background:#f7fafc; padding:0.5rem; border-radius:4px; border:1px solid #e2e8f0; color:#2d3748; font-weight:600;">{{ details.student_name|lower|replace(' ', '') }}{{ details.class }}</div>
            </div>
            <div>
              <div style="font-size:0.9rem; color:#666; margin-bottom:0.3rem;">Password:</div>
              <div style="font-family:monospace; background:#f7fafc; padding:0.5rem; border-radius:4px; border:1px solid #e2e8f0; color:#2d3748; font-weight:600;">{{ details.student_name|lower|replace(' ', '') }}@{{ details.class }}</div>
            </div>
          </div>
          <div style="font-size:0.9rem; color:#666; line-height:1.4;">
            <strong>Important:</strong> Please save these credentials safely. You can use them to log into your student portal and access study resources, live classes, and more.
          </div>
        </div>
        <div style="margin-top:1rem;">
          <a href="/auth" class="btn btn-primary">Login to Student Portal</a>
          <button onclick="copyCredentials()" class="btn btn-secondary" style="margin-left:0.5rem;">📋 Copy Credentials</button>
        </div>
      </div>
      {% else %}
      <div style="margin-top:1rem;">
        <a href="/auth" class="btn btn-primary">Proceed to Login</a>
      </div>
      {% endif %}
    </div>
    {% endif %}
  </main>
  <footer class="footer">
    <div class="container footer-content">
      <div class="footer-social">
        <a href="https://www.instagram.com/sunrise_education_centre?igsh=OGc5enlsanE0eWJ2" target="_blank">Instagram</a>
        <a href="https://www.youtube.com/@MohitNariyani" target="_blank">YouTube</a>
      </div>
      <div class="footer-links">
        <a href="#">Privacy Policy</a>
        <a href="#">Contact Us</a>
      </div>
      <div class="footer-copy">&copy; 2024 Sunrise Education Centre</div>
    </div>
  </footer>
<<<<<<< HEAD
=======
  {% if result and details %}
>>>>>>> 34ae2726
  <script>
    function copyCredentials() {
      const username = '{{ details.student_name|lower|replace(" ", "") }}{{ details.class }}';
      const password = '{{ details.student_name|lower|replace(" ", "") }}@{{ details.class }}';
      const credentials = `Username: ${username}\nPassword: ${password}`;
      
      if (navigator.clipboard) {
        navigator.clipboard.writeText(credentials).then(() => {
          showCopySuccess();
        }).catch(() => {
          fallbackCopyTextToClipboard(credentials);
        });
      } else {
        fallbackCopyTextToClipboard(credentials);
      }
    }
    
    function fallbackCopyTextToClipboard(text) {
      const textArea = document.createElement('textarea');
      textArea.value = text;
      textArea.style.position = 'fixed';
      textArea.style.left = '-999999px';
      textArea.style.top = '-999999px';
      document.body.appendChild(textArea);
      textArea.focus();
      textArea.select();
      
      try {
        document.execCommand('copy');
        showCopySuccess();
      } catch (err) {
        console.error('Fallback: Oops, unable to copy', err);
        alert('Unable to copy credentials. Please copy them manually.');
      }
      
      document.body.removeChild(textArea);
    }
    
    function showCopySuccess() {
      const button = event.target;
      const originalText = button.textContent;
      button.textContent = '✅ Copied!';
      button.style.background = '#48bb78';
      button.style.color = 'white';
      
      setTimeout(() => {
        button.textContent = originalText;
        button.style.background = '';
        button.style.color = '';
      }, 2000);
    }
  </script>
<<<<<<< HEAD
=======
  {% endif %}
>>>>>>> 34ae2726
  <script src="script.js"></script>
</body>
</html><|MERGE_RESOLUTION|>--- conflicted
+++ resolved
@@ -148,10 +148,7 @@
       <div class="footer-copy">&copy; 2024 Sunrise Education Centre</div>
     </div>
   </footer>
-<<<<<<< HEAD
-=======
   {% if result and details %}
->>>>>>> 34ae2726
   <script>
     function copyCredentials() {
       const username = '{{ details.student_name|lower|replace(" ", "") }}{{ details.class }}';
@@ -204,10 +201,7 @@
       }, 2000);
     }
   </script>
-<<<<<<< HEAD
-=======
   {% endif %}
->>>>>>> 34ae2726
   <script src="script.js"></script>
 </body>
 </html>