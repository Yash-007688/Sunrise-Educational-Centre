<!DOCTYPE html>
<html lang="en">
<head>
    <meta charset="UTF-8">
    <meta name="viewport" content="width=device-width, initial-scale=1.0">
    <title>Sunrise Educational Centre - Home</title>
    <link rel="stylesheet" href="style.css">
    <link rel="stylesheet" href="floating-navbar.css">
    <style>
        /* Hero Section */
        .hero-section {
            min-height: 100vh;
            background: linear-gradient(135deg, #667eea 0%, #764ba2 100%);
            display: flex;
            align-items: center;
            justify-content: center;
            text-align: center;
            color: white;
            position: relative;
            overflow: hidden;
        }

        .hero-section::before {
            content: '';
            position: absolute;
            top: 0;
            left: 0;
            right: 0;
            bottom: 0;
            background: url('data:image/svg+xml,<svg xmlns="http://www.w3.org/2000/svg" viewBox="0 0 100 100"><circle cx="50" cy="50" r="40" fill="none" stroke="rgba(255,255,255,0.1)" stroke-width="1"/></svg>') repeat;
            animation: float 20s infinite linear;
            z-index: 0;
        }

        /* Coaching logo watermark over gradient */
        .hero-section::after {
            content: '';
            position: absolute;
            top: 0;
            left: 0;
            right: 0;
            bottom: 0;
            background-image: url('attached_assets/image_1750584670920.png');
            background-repeat: no-repeat;
            background-position: center 15%;
            background-size: clamp(140px, 24vw, 320px);
            opacity: 0.08;
            filter: grayscale(100%) contrast(110%) brightness(150%);
            z-index: 1;
            pointer-events: none;
        }

        /* Black Glassy Theme */
        .black-glass {
            background: rgba(5, 6, 10, 0.72) !important;
            border: 1px solid rgba(255, 255, 255, 0.22) !important;
            box-shadow: 0 12px 48px rgba(0, 0, 0, 0.6) !important;
            backdrop-filter: blur(18px) saturate(110%);
            -webkit-backdrop-filter: blur(18px) saturate(110%);
            color: #fff !important;
            border-radius: 20px;
        }
        .black-glass h1,
        .black-glass h2,
        .black-glass h3,
        .black-glass h4,
        .black-glass p,
        .black-glass div,
        .black-glass span,
        .black-glass li,
        .black-glass label {
            color: rgba(255,255,255,0.97) !important;
        }
        .black-glass a { color: #e5e7ff !important; }
        .black-glass .btn,
        .black-glass .btn-primary,
        .black-glass .btn-hero,
        .black-glass .subject-btn {
            background: rgba(255,255,255,0.14) !important;
            border: 1px solid rgba(255,255,255,0.3) !important;
            color: #fff !important;
        }
        .black-glass .btn:hover,
        .black-glass .btn-primary:hover,
        .black-glass .btn-hero:hover,
        .black-glass .subject-btn:hover {
            background: rgba(255,255,255,0.22) !important;
            transform: translateY(-3px);
        }
        .black-glass .query-input,
        .black-glass input,
        .black-glass textarea,
        .black-glass select {
            background: rgba(255,255,255,0.08) !important;
            border: 1px solid rgba(255,255,255,0.24) !important;
            color: #fff !important;
        }
        .black-glass .query-input::placeholder,
        .black-glass input::placeholder,
        .black-glass textarea::placeholder { color: rgba(255,255,255,0.6) !important; }

<<<<<<< HEAD
        /* To-Do List Styles */
        .todo-section {
            background: linear-gradient(135deg, rgba(106,130,251,0.05) 0%, rgba(118,75,162,0.05) 100%);
        }

        .todo-container {
            transition: all 0.3s ease;
        }

        .todo-container:hover {
            transform: translateY(-5px);
            box-shadow: 0 20px 60px rgba(0, 0, 0, 0.8) !important;
        }

        .todo-item {
            transition: all 0.3s ease;
            border-radius: 12px;
        }

        .todo-item:hover {
            background: rgba(255,255,255,0.05);
            transform: translateX(5px);
        }

        .todo-status {
            transition: all 0.3s ease;
            flex-shrink: 0;
        }

        .todo-item:hover .todo-status {
            transform: scale(1.2);
        }

        .todo-text strong {
            color: rgba(255,255,255,0.95) !important;
            font-size: 1.1rem;
        }

        .todo-text div {
            color: rgba(255,255,255,0.7) !important;
        }
=======

>>>>>>> 6756ed40

        /* Notification Bell Styles */
        .notification-bell {
            background: none;
            border: none;
            cursor: pointer;
            color: #fff;
            font-size: 18px;
            padding: 8px;
            border-radius: 50%;
            transition: all 0.3s ease;
            position: relative;
        }

        .notification-bell:hover {
            background: rgba(255,255,255,0.1);
            transform: translateY(-2px);
        }

        .notification-badge {
            position: absolute;
            top: 0;
            right: 0;
            width: 16px;
            height: 16px;
            background: #fc5c7d;
            color: white;
            border-radius: 50%;
            font-size: 10px;
            display: flex;
            align-items: center;
            justify-content: center;
            font-weight: bold;
        }

        /* Notification Panel Styles */
        .notification-panel {
            animation: slideIn 0.3s ease-out;
        }

        @keyframes slideIn {
            from {
                opacity: 0;
                transform: translateX(100%);
            }
            to {
                opacity: 1;
                transform: translateX(0);
            }
        }

        .notification-item {
            transition: all 0.3s ease;
            border-radius: 8px;
        }

        .notification-item:hover {
            background: rgba(255,255,255,0.05);
            transform: translateX(5px);
        }

        /* Navbar black-glass variant for homepage */
        .floating-navbar.black-glass {
            background: rgba(5, 6, 10, 0.6) !important;
            border: 1px solid rgba(255,255,255,0.22) !important;
            box-shadow: 0 12px 48px rgba(0,0,0,0.6) !important;
        }
        .floating-navbar.black-glass .nav-links a { color: #fff !important; }
        .floating-navbar.black-glass .nav-links a:hover {
            background: rgba(255,255,255,0.14) !important;
            color: #fff !important;
        }
        .floating-navbar.black-glass .dropdown-menu {
            background: rgba(5,6,10,0.75) !important;
            border: 1px solid rgba(255,255,255,0.22) !important;
        }
        .floating-navbar.black-glass .dropdown-menu a { color: #fff !important; }

        /* Black-glass arrows for Wall of Fame slider */
        .fame-arrow {
            background: rgba(5,6,10,0.6) !important;
            border: 1px solid rgba(255,255,255,0.22) !important;
            color: #fff !important;
            box-shadow: 0 8px 24px rgba(0,0,0,0.45) !important;
            backdrop-filter: blur(12px);
        }
        .fame-arrow:hover { background: rgba(255,255,255,0.14) !important; color: #fff !important; }

        @keyframes float {
            0% { transform: translateY(0px) rotate(0deg); }
            100% { transform: translateY(-100px) rotate(360deg); }
        }

        .hero-content {
            z-index: 2;
            max-width: 800px;
            padding: 0 20px;
        }

        .hero-logo {
            margin-bottom: 2rem;
            text-align: center;
        }

        .main-logo {
            width: 200px;
            height: 200px;
            border-radius: 20px;
            box-shadow: 0 20px 40px rgba(0, 0, 0, 0.3);
            background: rgba(255, 255, 255, 0.1);
            backdrop-filter: blur(10px);
            border: 2px solid rgba(255, 255, 255, 0.2);
            transition: all 0.3s ease;
            animation: logoFloat 3s ease-in-out infinite;
        }

        .main-logo:hover {
            transform: scale(1.05);
            box-shadow: 0 25px 50px rgba(0, 0, 0, 0.4);
        }

        @keyframes logoFloat {
            0%, 100% { transform: translateY(0px); }
            50% { transform: translateY(-10px); }
        }

        .hero-content h1 {
            font-size: 3.5rem;
            font-weight: 700;
            margin-bottom: 1.5rem;
            text-shadow: 0 4px 8px rgba(0, 0, 0, 0.3);
        }

        .hero-content p {
            font-size: 1.5rem;
            margin-bottom: 2.5rem;
            opacity: 0.9;
            line-height: 1.6;
        }

        .hero-buttons {
            display: flex;
            gap: 20px;
            justify-content: center;
            flex-wrap: wrap;
        }

        .btn-hero {
            padding: 15px 30px;
            border: none;
            border-radius: 50px;
            font-size: 1.1rem;
            font-weight: 600;
            cursor: pointer;
            transition: all 0.3s ease;
            text-decoration: none;
            display: inline-block;
        }

        .btn-primary-hero {
            background: white;
            color: #667eea;
            box-shadow: 0 8px 25px rgba(255, 255, 255, 0.3);
        }

        .btn-primary-hero:hover {
            transform: translateY(-3px) scale(1.05);
            box-shadow: 0 12px 35px rgba(255, 255, 255, 0.4);
        }

        .btn-secondary-hero {
            background: rgba(255, 255, 255, 0.2);
            color: white;
            border: 2px solid rgba(255, 255, 255, 0.3);
        }

        .btn-secondary-hero:hover {
            background: rgba(255, 255, 255, 0.3);
            transform: translateY(-3px) scale(1.05);
        }

        /* Subject Buttons */
        .subject-btn {
            transition: all 0.3s ease;
        }

        .subject-btn:hover {
            transform: translateY(-3px);
            box-shadow: 0 8px 25px rgba(0, 0, 0, 0.15);
        }

        /* YouTube Section */
        .youtube-section {
            background: linear-gradient(135deg, #667eea 0%, #764ba2 100%);
            color: white;
            padding: 4rem 0;
        }

        .youtube-container {
            max-width: 1000px;
            margin: 0 auto;
            background: rgba(255, 255, 255, 0.1);
            border-radius: 20px;
            padding: 2rem;
            backdrop-filter: blur(10px);
        }

        .video-container {
            position: relative;
            width: 100%;
            height: 0;
            padding-bottom: 56.25%;
            border-radius: 15px;
            overflow: hidden;
            box-shadow: 0 8px 32px rgba(0, 0, 0, 0.3);
        }

        .video-container iframe {
            position: absolute;
            top: 0;
            left: 0;
            width: 100%;
            height: 100%;
            border: none;
            border-radius: 15px;
        }

        /* Contact Section */
        .contact-grid {
            display: flex;
            gap: 2.5rem;
            justify-content: center;
            flex-wrap: wrap;
        }

        .contact-card {
            border-radius: 22px;
            box-shadow: 0 4px 24px rgba(100,100,255,0.13);
            padding: 2.2rem;
            min-width: 240px;
            max-width: 320px;
            text-align: center;
            flex: 1 1 260px;
            font-size: 1.15rem;
            margin-bottom: 1.5rem;
            color: #fff;
        }

        .contact-card h4 {
            font-size: 1.3rem;
            font-weight: 700;
            margin-bottom: 1.1rem;
            color: #fff;
        }

        .instagram-bg {
            background: #ffe6e6;
            color: #232946;
        }

        .youtube-bg {
            background: #e3f7fc;
            color: #232946;
        }

        .phone-bg {
            background: #fff8e1;
            color: #232946;
        }

        .contact-card a.btn {
            margin-top: 1.1rem;
            font-size: 1.08rem;
            font-weight: 600;
            border-radius: 12px;
            width: 100%;
            max-width: 220px;
            color: #232946 !important;
            box-shadow: 0 2px 8px rgba(0,0,0,0.08);
            background: #fff;
            border: none;
        }

        /* FAQ Section */
        .faq-accordion {
            width: 90%;
            margin: 0 auto;
        }

        .faq-item {
            border-bottom: 1px solid #e5e7eb;
        }

        .faq-question {
            width: 100%;
            background: none;
            border: none;
            text-align: left;
            padding: 1rem 0;
            font-size: 1.05rem;
            font-weight: 600;
            color: #232946;
            display: flex;
            justify-content: space-between;
            align-items: center;
            cursor: pointer;
        }

        .faq-answer {
            max-height: 0;
            overflow: hidden;
            transition: max-height 0.3s ease;
            padding: 0 0.5rem;
            color: #64748b;
            font-size: 0.98rem;
        }

        .faq-answer.active {
            max-height: 200px;
            padding: 1rem 0.5rem;
        }

        /* Responsive Design */
        @media (max-width: 768px) {
            .main-logo {
                width: 150px;
                height: 150px;
            }

            .hero-content h1 {
                font-size: 2.5rem;
            }

            .hero-content p {
                font-size: 1.2rem;
            }

            .hero-buttons {
                flex-direction: column;
                align-items: center;
            }

            .contact-grid {
                flex-direction: column;
                align-items: center;
            }

            .youtube-container {
                padding: 1rem;
            }
        }

        @media (max-width: 480px) {
            .main-logo {
                width: 120px;
                height: 120px;
            }

            .hero-content h1 {
                font-size: 2rem;
            }

            .hero-content p {
                font-size: 1rem;
            }
        }
    </style>
</head>
<body>
    <!-- Floating Navbar -->
    <nav class="floating-navbar black-glass">
        <ul class="nav-links">
            <li><a href="/">🏠 Home</a></li>
            
            <!-- Direct Page Links -->
            <li><a href="/online-class">🎥 Live Classes</a></li>
            <li><a href="/batch">📋 Batches</a></li>
            <li><a href="/study-resources">📖 Study Resources</a></li>
            <li><a href="/forum">💬 Forum</a></li>
            <li><a href="/admission">📝 Admission</a></li>
            <li><a href="/check-admission-status">🔍 Check Status</a></li>
            <li><a href="/query-management">❓ Query Management</a></li>
            <li><a href="/send-notification">📢 Send Notification</a></li>
            
            <!-- Admin Dropdown (for admin users) -->
            {% if username and role == 'admin' %}
            <li class="dropdown">
                <a href="#" class="dropdown-toggle">⚙️ Admin</a>
                <ul class="dropdown-menu">
                    <li><a href="/admin">👨‍💼 Admin Panel</a></li>
                    <li><a href="/admin/admissions">📋 Admissions</a></li>
                    <li><a href="/content-management">📝 Content Management</a></li>
                    <li><a href="/live-class-management">🎥 Live Class Management</a></li>
                    <li><a href="/upload-resource">📤 Upload Resource</a></li>
                    <li><a href="/create-live-class">➕ Create Live Class</a></li>
                    <li><a href="/bulk-upload">📊 Bulk Upload</a></li>
                </ul>
            </li>
            {% endif %}
            
            <!-- User Dropdown -->
            {% if username %}
            <li class="dropdown">
                <a href="#" class="dropdown-toggle">👤 {{ username }}</a>
                <ul class="dropdown-menu">
                    <li><a href="/profile">👤 Profile</a></li>
                    <li><a href="/edit-profile">✏️ Edit Profile</a></li>
                    <li><a href="/special-dashboard">📊 Dashboard</a></li>
                    <li><a href="/logout">🚪 Logout</a></li>
                </ul>
            </li>
            {% else %}
            <li><a href="/auth" class="btn-primary">🔐 Login</a></li>
            {% endif %}
            
            <!-- Search Button -->
            <li><button class="search-btn" onclick="openSearch()">🔍 Search</button></li>
            
            <!-- Notification Bell -->
            <li>
                <button class="notification-bell" onclick="toggleNotifications()" title="Notifications">
                    🔔
                    <span class="notification-badge" id="notification-count" style="display: none;">0</span>
                </button>
            </li>
        </ul>
    </nav>

    <!-- Notification Panel -->
    <div id="notification-panel" class="notification-panel black-glass" style="display: none; position: fixed; top: 100px; right: 20px; width: 350px; max-height: 500px; overflow-y: auto; z-index: 999; border-radius: 16px; padding: 1rem; box-shadow: 0 20px 60px rgba(0, 0, 0, 0.8);">
        <div style="display: flex; justify-content: space-between; align-items: center; margin-bottom: 1rem; padding-bottom: 0.5rem; border-bottom: 1px solid rgba(255,255,255,0.2);">
            <h3 style="margin: 0; font-size: 1.2rem;">🔔 Notifications</h3>
            <button onclick="toggleNotifications()" style="background: none; border: none; color: #fff; font-size: 1.2rem; cursor: pointer; padding: 0.2rem;">✕</button>
        </div>
        <div class="notification-list">
            <div class="notification-item" style="padding: 0.8rem; border-bottom: 1px solid rgba(255,255,255,0.1); margin-bottom: 0.5rem;">
                <div style="font-weight: 600; margin-bottom: 0.3rem;">📚 New Study Material</div>
                <div style="font-size: 0.9rem; opacity: 0.8;">Class 10 Mathematics notes uploaded</div>
                <div style="font-size: 0.8rem; opacity: 0.6; margin-top: 0.3rem;">2 minutes ago</div>
            </div>
            <div class="notification-item" style="padding: 0.8rem; border-bottom: 1px solid rgba(255,255,255,0.1); margin-bottom: 0.5rem;">
                <div style="font-weight: 600; margin-bottom: 0.3rem;">🎥 Live Class Reminder</div>
                <div style="font-size: 0.9rem; opacity: 0.8;">Class 12 JEE Mathematics in 30 minutes</div>
                <div style="font-size: 0.8rem; opacity: 0.6; margin-top: 0.3rem;">5 minutes ago</div>
            </div>
            <div class="notification-item" style="padding: 0.8rem; border-bottom: 1px solid rgba(255,255,255,0.1); margin-bottom: 0.5rem;">
                <div style="font-weight: 600; margin-bottom: 0.3rem;">📝 Admission Update</div>
                <div style="font-size: 0.9rem; opacity: 0.8;">Your admission status has been updated</div>
                <div style="font-size: 0.8rem; opacity: 0.6; margin-top: 0.3rem;">1 hour ago</div>
            </div>
            <div class="notification-item" style="padding: 0.8rem; border-bottom: 1px solid rgba(255,255,255,0.1); margin-bottom: 0.5rem;">
                <div style="font-weight: 600; margin-bottom: 0.3rem;">📋 New Batch Starting</div>
                <div style="font-size: 0.9rem; opacity: 0.8;">Class 9 Foundation batch starting next week</div>
                <div style="font-size: 0.8rem; opacity: 0.6; margin-top: 0.3rem;">2 hours ago</div>
            </div>
        </div>
        <div style="text-align: center; margin-top: 1rem; padding-top: 1rem; border-top: 1px solid rgba(255,255,255,0.2);">
            <button onclick="window.location.href='/notifications'" class="btn btn-primary" style="width: 100%;">View All Notifications</button>
        </div>
    </div>

    <!-- Hero Section with Logo -->
    <section class="hero-section">
        <div class="hero-content">
            <div class="hero-logo">
                <img src="attached_assets/image_1750584670920.png" alt="Sunrise Educational Centre Logo" class="main-logo">
            </div>
            <h1>Sunrise Educational Centre</h1>
            <p>Empowering students from Class 9 to 12 with expert coaching, personalized attention, and a proven track record of success. Join our vibrant learning community and unlock your full potential!</p>
            <div class="hero-buttons">
                <a href="/admission" class="btn-hero btn-primary-hero">Get Admission</a>
                <a href="#subjects" class="btn-hero btn-secondary-hero">View Subjects</a>
                <a href="#contact" class="btn-hero btn-secondary-hero">Contact Us</a>
            </div>
        </div>
    </section>

    <!-- Welcome Section -->
    <section class="card-section" style="text-align:center; margin:2rem 0 2.5rem 0;">
        <div class="card animated-card black-glass" style="max-width:800px; width:100%; margin:0 auto; padding:3rem; border-radius:24px; box-shadow:0 8px 32px rgba(106,130,251,0.15);">
            <h2 style="color:#232946; margin-bottom:1.5rem; font-size:2.5rem; font-weight:700;">Welcome to Sunrise Educational Centre</h2>
            <p style="color:#232946; font-size:1.2rem; line-height:1.6; margin-bottom:2rem; opacity:0.9;">Empowering students from Class 9 to 12 with expert coaching, personalized attention, and a proven track record of success. Join our vibrant learning community and unlock your full potential!</p>
            <a href="/admission" class="btn btn-primary" style="color:#fff; padding:1rem 2.5rem; border-radius:12px; font-weight:600; font-size:1.1rem; text-decoration:none; display:inline-block; transition:all 0.3s ease; box-shadow:0 4px 16px rgba(106,130,251,0.3);">Get Admission</a>
        </div>
    </section>

    <!-- Our Location Section -->
    <section id="our-location" class="black-glass" style="margin:3rem auto 2.5rem auto; text-align:center; padding:2rem; border-radius:24px; width:min(900px, 92%);">
        <h2 style="color:#6a82fb; font-size:2.1rem; margin-bottom:1.2rem;">Our Location</h2>
        <p style="font-size:1.1rem; color:#232946; margin-bottom:1.5rem;">Sunrise Educational Centre,<br>Deepmala Pagarani Sanskar Higher Secondary Public School<br>Bhopal, Madhya Pradesh, India</p>
        <div style="display:flex; justify-content:center;">
            <iframe src="https://www.google.com/maps/embed?pb=!1m18!1m12!1m3!1d3559.9999999999995!2d77.3410842!3d23.2669386!2m3!1f0!2f0!3f0!3m2!1i1024!2i768!4f13.1!3m3!1m2!1s0x397c6799dde01897%3A0x2869125b79dfad80!2sDeepmala%20Pagarani%20Sanskar%20Higher%20Secondary%20Public%20School!5e0!3m2!1sen!2sin!4v1620000000000!5m2!1sen!2sin" width="400" height="250" style="border:0; border-radius:16px; box-shadow:0 4px 24px rgba(106,130,251,0.13);" allowfullscreen="" loading="lazy" referrerpolicy="no-referrer-when-downgrade"></iframe>
        </div>
    </section>

    <!-- Subjects We Offer Section -->
    <section id="subjects" class="card-section" style="display:flex; justify-content:center;">
        <div class="card animated-card black-glass" style="max-width:700px; width:100%; margin:0 auto; padding:2.5rem;">
            <h2 style="text-align:center; margin-bottom:2rem;">Subjects We Offer</h2>
            <div style="display: flex; flex-wrap: wrap; gap: 2.5rem; justify-content:center;">
                <div class="black-glass" style="flex:1 1 260px; min-width:220px; background:#e6f9f3; border-radius:18px; padding:1.5rem;">
                    <h3 style="color:#14213d; margin-bottom:1.2rem; text-align:center;">Foundation</h3>
                    <div style="display:flex; flex-direction:column; gap:1rem; align-items:center;">
                        <button onclick="showCategoriesForClass('9', 'Class 9')" class="subject-btn btn" style="width:100%; max-width:220px; border-radius:14px; font-weight:600; border:2px solid #ffe082; cursor:pointer;">
                            Class 9: Core Mathematics
                            <div style='font-size:0.98rem; font-weight:400; color:#232946;'>4:00 PM – 5:00 PM</div>
                        </button>
                        <button onclick="showCategoriesForClass('2', 'Class 10')" class="subject-btn btn" style="width:100%; max-width:220px; border-radius:14px; font-weight:600; border:2px solid #b2f0e6; cursor:pointer;">
                            Class 10: Mathematics
                            <div style='font-size:0.98rem; font-weight:400; color:#232946;'>5:00 PM – 6:00 PM</div>
                        </button>
                    </div>
                </div>
                <div class="black-glass" style="flex:1 1 260px; min-width:220px; background:#e3f7fc; border-radius:18px; padding:1.5rem;">
                    <h3 style="color:#14213d; margin-bottom:1.2rem; text-align:center;">JEE Level</h3>
                    <div style="display:flex; flex-direction:column; gap:1rem; align-items:center;">
                        <button onclick="showCategoriesForClass('4', 'Class 11 Applied')" class="subject-btn btn" style="width:100%; max-width:220px; border-radius:14px; font-weight:600; border:2px solid #d1c4e9; cursor:pointer;">
                            Class 11: Applied Mathematics
                            <div style='font-size:0.98rem; font-weight:400; color:#232946;'>6:00 PM – 7:00 PM</div>
                        </button>
                        <button onclick="showCategoriesForClass('6', 'Class 12 Applied')" class="subject-btn btn" style="width:100%; max-width:220px; border-radius:14px; font-weight:600; border:2px solid #ffcdd2; cursor:pointer;">
                            Class 12: Core Mathematics
                            <div style='font-size:0.98rem; font-weight:400; color:#232946;'>8:00 PM – 9:00 PM</div>
                        </button>
                    </div>
                </div>
            </div>
        </div>
    </section>

    <!-- Categories Modal Dialog -->
    <div id="categoriesModal" class="modal" style="display: none; position: fixed; z-index: 10000; left: 0; top: 0; width: 100%; height: 100%; overflow: auto; background-color: rgba(0,0,0,0.5);">
        <div class="modal-content black-glass" style="margin: 5% auto; padding: 2rem; border-radius: 20px; width: 90%; max-width: 600px; box-shadow: 0 8px 32px rgba(0,0,0,0.3); position: relative;">
            <span class="close" style="color: #aaa; float: right; font-size: 28px; font-weight: bold; cursor: pointer; position: absolute; right: 20px; top: 15px;">&times;</span>
            <h2 id="modalTitle" style="color: #232946; text-align: center; margin-bottom: 1.5rem; font-size: 1.8rem;">Categories</h2>
            <div id="modalContent" style="text-align: center;">
                <!-- Content will be loaded here -->
            </div>
        </div>
    </div>

    <!-- About Us Section -->
    <section id="about-us" class="card-section" style="margin:3rem 0 2.5rem 0;">
        <div class="card animated-card black-glass" style="max-width:800px; margin:0 auto; padding:2.5rem; border-radius:24px; box-shadow:0 8px 32px rgba(106,130,251,0.13);">
            <h2 style="text-align:center; margin-bottom:2rem; color:#232946;">About Our Teaching Excellence</h2>
            <div style="display:grid; grid-template-columns:repeat(auto-fit, minmax(200px, 1fr)); gap:2rem; text-align:center;">
                <div class="black-glass" style="padding:1.5rem; border-radius:16px; box-shadow:0 4px 16px rgba(106,130,251,0.08);">
                    <div style="font-size:2rem; margin-bottom:0.5rem;">📚</div>
                    <div style="font-weight:700; font-size:1.15rem; color:#14213d;">Subject Expertise</div>
                    <div style="font-size:1.05rem; color:#14213d; margin-top:0.2rem;">Mathematics Specialization</div>
                </div>
                <div class="black-glass" style="padding:1.5rem; border-radius:16px; box-shadow:0 4px 16px rgba(106,130,251,0.08);">
                    <div style="font-size:2rem; margin-bottom:0.5rem;">🎯</div>
                    <div style="font-weight:700; font-size:1.15rem; color:#14213d;">Success Rate</div>
                    <div style="font-size:1.05rem; color:#14213d; margin-top:0.2rem;">95%+ student improvement</div>
                </div>
                <div class="black-glass" style="padding:1.5rem; border-radius:16px; box-shadow:0 4px 16px rgba(106,130,251,0.08);">
                    <div style="font-size:2rem; margin-bottom:0.5rem;">👨‍🏫</div>
                    <div style="font-weight:700; font-size:1.15rem; color:#14213d;">Teaching Experience</div>
                    <div style="font-size:1.05rem; color:#14213d; margin-top:0.2rem;">7+ years of experience</div>
                </div>
            </div>
        </div>
    </section>

    <!-- Contact Us Section -->
    <section id="contact" class="contact-section">
        <h2>Get in Touch</h2>
        <div class="contact-grid">
            <div class="contact-card instagram-bg black-glass">
                <h4>Instagram</h4>
                <a href="https://www.instagram.com/sunrise_education_centre?igsh=OGc5enlsanE0eWJ2" target="_blank" class="btn btn-instagram">Follow Us</a>
            </div>
            <div class="contact-card youtube-bg black-glass">
                <h4>YouTube</h4>
                <a href="https://www.youtube.com/@MohitNariyani" target="_blank" class="btn btn-youtube">Subscribe</a>
            </div>
            <div class="contact-card phone-bg black-glass">
                <h4>Phone</h4>
                <a href="tel:+917224860881" class="btn btn-primary">+91 72248 60881</a>
            </div>
        </div>
    </section>

    <!-- YouTube Demo Container Section -->
    <section class="youtube-section">
        <div class="container">
            <div style="text-align: center; margin-bottom: 3rem;">
                <h2 style="color: white; font-size: 2.5rem; font-weight: 700; margin-bottom: 1rem;">📺 Latest Educational Content</h2>
                <p style="color: rgba(255, 255, 255, 0.9); font-size: 1.2rem; max-width: 600px; margin: 0 auto;">Watch our latest educational videos, tutorials, and live sessions. Subscribe to our YouTube channel for regular updates!</p>
            </div>
            
            <div class="youtube-container black-glass">
                <div class="video-container">
                    <iframe 
                        id="mainVideoPlayer"
                        src="https://www.youtube.com/embed/Lq-5Gz7Mrl4?rel=0&modestbranding=1"
                        title="Sunrise Education Centre - Demo Video"
                        allow="accelerometer; autoplay; clipboard-write; encrypted-media; gyroscope; picture-in-picture"
                        allowfullscreen>
                    </iframe>
                </div>
                
                <div style="margin-top: 1.5rem; text-align: center;">
                    <h3 id="videoTitle" style="color: white; font-size: 1.5rem; margin-bottom: 0.5rem;">Mathematics Class 10 CHAPTER 8 TRIGONOMETRY</h3>
                    <p id="videoDescription" style="color: rgba(255, 255, 255, 0.8); font-size: 1rem; margin-bottom: 1rem;">Complete explanation of Trigonometry with examples and practice questions</p>
                    
                    <div style="display: flex; justify-content: center; gap: 1rem; flex-wrap: wrap;">
                        <button onclick="window.open('https://www.youtube.com/@MohitNariyani', '_blank')" style="background: #ff0000; color: white; border: none; padding: 0.8rem 1.5rem; border-radius: 25px; font-weight: 600; cursor: pointer; transition: all 0.3s ease; display: flex; align-items: center; gap: 0.5rem;">
                            <span style="font-size: 1.2rem;">▶️</span> Subscribe to Channel
                        </button>
                        <button onclick="loadNextVideo()" style="background: rgba(255, 255, 255, 0.2); color: white; border: 2px solid rgba(255, 255, 255, 0.3); padding: 0.8rem 1.5rem; border-radius: 25px; font-weight: 600; cursor: pointer; transition: all 0.3s ease;">
                            🔄 Next Video
                        </button>
                        <button onclick="showVideoPlaylist()" style="background: rgba(255, 255, 255, 0.2); color: white; border: 2px solid rgba(255, 255, 255, 0.3); padding: 0.8rem 1.5rem; border-radius: 25px; font-weight: 600; cursor: pointer; transition: all 0.3s ease;">
                            📋 View Playlist
                        </button>
                    </div>
                </div>
            </div>
        </div>
    </section>

    <!-- Wall of Fame & Scholarship Section (restored) -->
    <section class="wall-of-fame-section" style="padding: 3rem 0;">
        <div class="container">
            <div class="black-glass" style="text-align:center; margin-bottom:1.5rem; padding:1.25rem; border-radius:18px;">
                <h2 style="font-size:2.2rem; font-weight:800;">Wall of Fame</h2>
                <div style="margin-top:0.4rem; opacity:0.9;">Celebrating our toppers and scholarship achievers</div>
            </div>

            <!-- 2023-24 Top Performers Slider -->
            <div class="fame-slider-container black-glass" style="max-width:1100px; border-radius:18px; padding:1rem; margin-bottom:2rem;">
                <h3 style="text-align:center; margin-bottom:1rem; font-size:1.4rem; font-weight:700;">2023-24 Academic Year</h3>
                <button class="fame-arrow" aria-label="Previous" onclick="scrollFame('fame2023', -1)">‹</button>
                <div id="fame2023" class="fame-slider">
                    <div class="fame-card black-glass">
                        <div class="fame-image-wrapper">
                            <img class="fame-photo" src="https://images.unsplash.com/photo-1494790108755-2616b612b786?w=800&q=80" alt="Topper 2023-1">
                            <div class="fame-overlay">
                                <div class="fame-name">Riya Patel</div>
                                <div class="fame-meta"><span>Class 12</span><span>99%</span><span>2023-24</span></div>
                            </div>
                        </div>
                    </div>
                    <div class="fame-card black-glass">
                        <div class="fame-image-wrapper">
                            <img class="fame-photo" src="https://images.unsplash.com/photo-1507003211169-0a1dd7228f2d?w=800&q=80" alt="Topper 2023-2">
                            <div class="fame-overlay">
                                <div class="fame-name">Vikram Singh</div>
                                <div class="fame-meta"><span>Class 10</span><span>96%</span><span>2023-24</span></div>
                            </div>
                        </div>
                    </div>
                    <div class="fame-card black-glass">
                        <div class="fame-image-wrapper">
                            <img class="fame-photo" src="https://images.unsplash.com/photo-1438761681033-6461ffad8d80?w=800&q=80" alt="Topper 2023-3">
                            <div class="fame-overlay">
                                <div class="fame-name">Ananya Desai</div>
                                <div class="fame-meta"><span>Class 11</span><span>Gold Medal</span><span>Science Olympiad</span></div>
                            </div>
                        </div>
                    </div>
                    <div class="fame-card black-glass">
                        <div class="fame-image-wrapper">
                            <img class="fame-photo" src="https://images.unsplash.com/photo-1472099645785-5658abf4ff4e?w=800&q=80" alt="Topper 2023-4">
                            <div class="fame-overlay">
                                <div class="fame-name">Arjun Kumar</div>
                                <div class="fame-meta"><span>Class 9</span><span>Top 2%</span><span>Mock JEE</span></div>
                            </div>
                        </div>
                    </div>
                </div>
                <button class="fame-arrow" aria-label="Next" onclick="scrollFame('fame2023', 1)">›</button>
            </div>

            <!-- 2024-25 Top Performers Slider -->
            <div class="fame-slider-container black-glass" style="max-width:1100px; border-radius:18px; padding:1rem;">
                <h3 style="text-align:center; margin-bottom:1rem; font-size:1.4rem; font-weight:700;">2024-25 Academic Year</h3>
                <button class="fame-arrow" aria-label="Previous" onclick="scrollFame('fame2024', -1)">‹</button>
                <div id="fame2024" class="fame-slider">
                    <div class="fame-card black-glass">
                        <div class="fame-image-wrapper">
                            <img class="fame-photo" src="https://images.unsplash.com/photo-1544006659-f0b21884ce1d?w=800&q=80" alt="Topper 1">
                            <div class="fame-overlay">
                                <div class="fame-name">Priya Sharma</div>
                                <div class="fame-meta"><span>Class 10</span><span>98%</span><span>2024-25</span></div>
                            </div>
                        </div>
                    </div>
                    <div class="fame-card black-glass">
                        <div class="fame-image-wrapper">
                            <img class="fame-photo" src="https://images.unsplash.com/photo-1527980965255-d3b416303d12?w=800&q=80" alt="Topper 2">
                            <div class="fame-overlay">
                                <div class="fame-name">Aman Verma</div>
                                <div class="fame-meta"><span>Class 12</span><span>97%</span><span>2024-25</span></div>
                            </div>
                        </div>
                    </div>
                    <div class="fame-card black-glass">
                        <div class="fame-image-wrapper">
                            <img class="fame-photo" src="https://images.unsplash.com/photo-1517673400267-0251440c45dc?w=800&q=80" alt="Topper 3">
                            <div class="fame-overlay">
                                <div class="fame-name">Sana Khan</div>
                                <div class="fame-meta"><span>Class 9</span><span>Gold Medal</span><span>Maths Olympiad</span></div>
                            </div>
                        </div>
                    </div>
                    <div class="fame-card black-glass">
                        <div class="fame-image-wrapper">
                            <img class="fame-photo" src="https://images.unsplash.com/photo-1524504388940-b1c1722653e1?w=800&q=80" alt="Topper 4">
                            <div class="fame-overlay">
                                <div class="fame-name">Rohit S</div>
                                <div class="fame-meta"><span>Class 11</span><span>Top 1%</span><span>Mock JEE</span></div>
                            </div>
                        </div>
                    </div>
                    <div class="fame-card black-glass">
                        <div class="fame-image-wrapper">
                            <img class="fame-photo" src="https://images.unsplash.com/photo-1520975916090-3105956dac38?w=800&q=80" alt="Topper 5">
                            <div class="fame-overlay">
                                <div class="fame-name">Neha Gupta</div>
                                <div class="fame-meta"><span>Class 10</span><span>Scholarship 100%</span></div>
                            </div>
                        </div>
                    </div>
                </div>
                <button class="fame-arrow" aria-label="Next" onclick="scrollFame('fame2024', 1)">›</button>
            </div>

            <!-- 2023-24 Scholarship Winners Grid -->
            <div style="margin-top:2.5rem; text-align:center;">
                <h3 style="margin-bottom:1rem; font-size:1.6rem; font-weight:800;">2023-24 Scholarship Winners</h3>
                <div class="outstanding-performers black-glass" style="border-radius:18px; padding:1.5rem; max-width:1100px; margin:0 auto; margin-bottom:2rem;">
                    <div style="display:grid; grid-template-columns: repeat(auto-fit, minmax(220px, 1fr)); gap:1.25rem;">
                        <div class="achievement-card student-card black-glass" style="border-radius:16px; padding:1rem;">
                            <div style="font-weight:800;">Rahul Sharma</div>
                            <div style="opacity:0.9; margin-top:0.25rem;">Class 9 • 95% Scholarship</div>
                        </div>
                        <div class="achievement-card student-card black-glass" style="border-radius:16px; padding:1rem;">
                            <div style="font-weight:800;">Priya Verma</div>
                            <div style="opacity:0.9; margin-top:0.25rem;">Class 10 • 100% Scholarship</div>
                        </div>
                        <div class="achievement-card student-card black-glass" style="border-radius:16px; padding:1rem;">
                            <div style="font-weight:800;">Amit Kumar</div>
                            <div style="opacity:0.9; margin-top:0.25rem;">Class 11 • 85% Scholarship</div>
                        </div>
                        <div class="achievement-card student-card black-glass" style="border-radius:16px; padding:1rem;">
                            <div style="font-weight:800;">Neha Singh</div>
                            <div style="opacity:0.9; margin-top:0.25rem;">Class 12 • 90% Scholarship</div>
                        </div>
                    </div>
                </div>
            </div>

            <!-- 2024-25 Scholarship Winners Grid -->
            <div style="margin-top:2.5rem; text-align:center;">
                <h3 style="margin-bottom:1rem; font-size:1.6rem; font-weight:800;">2024-25 Scholarship Winners</h3>
                <div class="outstanding-performers black-glass" style="border-radius:18px; padding:1.5rem; max-width:1100px; margin:0 auto;">
                    <div style="display:grid; grid-template-columns: repeat(auto-fit, minmax(220px, 1fr)); gap:1.25rem;">
                        <div class="achievement-card student-card black-glass" style="border-radius:16px; padding:1rem;">
                            <div style="font-weight:800;">Arjun Mehta</div>
                            <div style="opacity:0.9; margin-top:0.25rem;">Class 9 • 90% Scholarship</div>
                        </div>
                        <div class="achievement-card student-card black-glass" style="border-radius:16px; padding:1rem;">
                            <div style="font-weight:800;">Isha Jain</div>
                            <div style="opacity:0.9; margin-top:0.25rem;">Class 10 • 100% Scholarship</div>
                        </div>
                        <div class="achievement-card student-card black-glass" style="border-radius:16px; padding:1rem;">
                            <div style="font-weight:800;">Karan Patel</div>
                            <div style="opacity:0.9; margin-top:0.25rem;">Class 11 • 75% Scholarship</div>
                        </div>
                        <div class="achievement-card student-card black-glass" style="border-radius:16px; padding:1rem;">
                            <div style="font-weight:800;">Simran K</div>
                            <div style="opacity:0.9; margin-top:0.25rem;">Class 12 • 80% Scholarship</div>
                        </div>
                    </div>
                </div>
            </div>
        </div>
    </section>

<<<<<<< HEAD
    <!-- To-Do List Section -->
    <section class="todo-section" style="padding: 3rem 0;">
        <div class="container">
            <div class="black-glass" style="text-align:center; margin-bottom:2rem; padding:1.5rem; border-radius:18px;">
                <h2 style="font-size:2.2rem; font-weight:800;">📋 Development To-Do List</h2>
                <div style="margin-top:0.4rem; opacity:0.9;">Current tasks and features being implemented</div>
            </div>

            <div class="todo-container black-glass" style="max-width:900px; margin:0 auto; border-radius:18px; padding:2rem;">
                <div class="todo-list">
                    <div class="todo-item" style="display:flex; align-items:center; gap:1rem; padding:1rem; border-bottom:1px solid rgba(255,255,255,0.1); margin-bottom:1rem;">
                        <div class="todo-status" style="width:20px; height:20px; border-radius:50%; background:#ff6b6b; border:2px solid rgba(255,255,255,0.3);"></div>
                        <div class="todo-text" style="flex:1;">
                            <strong>Remove "Service and Learning" from navbar</strong>
                            <div style="opacity:0.8; font-size:0.9rem; margin-top:0.3rem;">Add page names directly in navbar like Forum, Live Class, and Study Resource</div>
                        </div>
                    </div>

                    <div class="todo-item" style="display:flex; align-items:center; gap:1rem; padding:1rem; border-bottom:1px solid rgba(255,255,255,0.1); margin-bottom:1rem;">
                        <div class="todo-status" style="width:20px; height:20px; border-radius:50%; background:#ff6b6b; border:2px solid rgba(255,255,255,0.3);"></div>
                        <div class="todo-text" style="flex:1;">
                            <strong>Add notification bell to all pages</strong>
                            <div style="opacity:0.8; font-size:0.9rem; margin-top:0.3rem;">Restore notification functionality across the website</div>
                        </div>
                    </div>

                    <div class="todo-item" style="display:flex; align-items:center; gap:1rem; padding:1rem; border-bottom:1px solid rgba(255,255,255,0.1); margin-bottom:1rem;">
                        <div class="todo-status" style="width:20px; height:20px; border-radius:50%; background:#ff6b6b; border:2px solid rgba(255,255,255,0.3);"></div>
                        <div class="todo-text" style="flex:1;">
                            <strong>Restore Wall of Fame and Scholar sections</strong>
                            <div style="opacity:0.8; font-size:0.9rem; margin-top:0.3rem;">Bring back 2023-24 and 2024-25 sections with glassy black theme</div>
                        </div>
                    </div>

                    <div class="todo-item" style="display:flex; align-items:center; gap:1rem; padding:1rem; border-bottom:1px solid rgba(255,255,255,0.1); margin-bottom:1rem;">
                        <div class="todo-status" style="width:20px; height:20px; border-radius:50%; background:#ff6b6b; border:2px solid rgba(255,255,255,0.3);"></div>
                        <div class="todo-text" style="flex:1;">
                            <strong>Fix Study Resource root internal server error</strong>
                            <div style="opacity:0.8; font-size:0.9rem; margin-top:0.3rem;">Resolve the 500 error in study resources module</div>
                        </div>
                    </div>

                    <div class="todo-item" style="display:flex; align-items:center; gap:1rem; padding:1rem; border-bottom:1px solid rgba(255,255,255,0.1); margin-bottom:1rem;">
                        <div class="todo-status" style="width:20px; height:20px; border-radius:50%; background:#ff6b6b; border:2px solid rgba(255,255,255,0.3);"></div>
                        <div class="todo-text" style="flex:1;">
                            <strong>Apply glassy black transparent theme to Admission section</strong>
                            <div style="opacity:0.8; font-size:0.9rem; margin-top:0.3rem;">Update all admission pages with the new glassy black design</div>
                        </div>
                    </div>

                    <div class="todo-item" style="display:flex; align-items:center; gap:1rem; padding:1rem; border-bottom:1px solid rgba(255,255,255,0.1); margin-bottom:1rem;">
                        <div class="todo-status" style="width:20px; height:20px; border-radius:50%; background:#ff6b6b; border:2px solid rgba(255,255,255,0.3);"></div>
                        <div class="todo-text" style="flex:1;">
                            <strong>Fix Google login authentication issues</strong>
                            <div style="opacity:0.8; font-size:0.9rem; margin-top:0.3rem;">Resolve Google OAuth login problems</div>
                        </div>
                    </div>
                </div>

                <div style="text-align:center; margin-top:2rem; padding-top:1.5rem; border-top:1px solid rgba(255,255,255,0.1);">
                    <div style="opacity:0.8; font-size:0.9rem;">
                        <span style="color:#ff6b6b;">●</span> Pending | 
                        <span style="color:#51cf66;">●</span> In Progress | 
                        <span style="color:#339af0;">●</span> Completed
                    </div>
                </div>
            </div>
        </div>
    </section>
=======



>>>>>>> 6756ed40

    <!-- Who Made This Section -->
    <section class="card-section" style="text-align:center; margin:2rem 0 2.5rem 0;">
        <div class="card animated-card black-glass" style="max-width:400px; margin:0 auto; padding:2rem;">
            <h2 style="margin-bottom:1.2rem;">Who Made This?</h2>
            <div style="font-size:1.15rem; font-weight:600; color:#6a82fb;">Er. Mohit Nariyani</div>
            <div style="font-size:1.05rem; font-weight:600; color:#6a82fb; margin-top:0.7rem;">Yash K Moolchandani</div>
        </div>
    </section>

    <!-- FAQ Section -->
    <section id="faq" class="card-section" style="margin: 2rem 0 3rem 0;">
        <div class="card animated-card black-glass" style="max-width: 700px; margin: 0 auto; padding: 2rem 0;">
            <h2 style="text-align: center; margin-bottom: 2rem; color: #1e293b; font-size: 2rem; font-weight: 700;">Frequently Asked Questions</h2>
            <div class="faq-accordion">
                <div class="faq-item">
                    <button class="faq-question">What classes do you offer?<span style='font-size:1.2rem;'>&#x25BC;</span></button>
                    <div class="faq-answer">Classes 9-12 Mathematics (Foundation & JEE level).</div>
                </div>
                <div class="faq-item">
                    <button class="faq-question">What are the class timings?<span style='font-size:1.2rem;'>&#x25BC;</span></button>
                    <div class="faq-answer">Evenings, 4-9 PM (see schedule above).</div>
                </div>
                <div class="faq-item">
                    <button class="faq-question">How do I enroll?<span style='font-size:1.2rem;'>&#x25BC;</span></button>
                    <div class="faq-answer">Fill the admission form or call us.</div>
                </div>
                <div class="faq-item">
                    <button class="faq-question">Do you provide study materials?<span style='font-size:1.2rem;'>&#x25BC;</span></button>
                    <div class="faq-answer">Yes, all materials and resources are provided.</div>
                </div>
                <div class="faq-item">
                    <button class="faq-question">What if my child misses a class?<span style='font-size:1.2rem;'>&#x25BC;</span></button>
                    <div class="faq-answer">Recorded lectures and extra doubt sessions available.</div>
                </div>
            </div>
        </div>
    </section>

    <!-- Query Section -->
    <section class="subscribe-section">
        <div class="query-card black-glass">
            <h2 style="margin-bottom:1.2rem;">Any More Query?</h2>
            <form class="subscribe-form" id="queryForm" method="POST" action="/submit-query">
                <input type="text" name="name" placeholder="Your name" required class="query-input" />
                <input type="email" name="email" placeholder="Your email" required class="query-input" />
                <textarea name="message" placeholder="Your message" rows="3" required class="query-input"></textarea>
                <button type="submit" class="btn btn-primary" style="width:100%;margin-top:0.7rem;">Submit</button>
            </form>
            <div id="query-list-section" style="margin-top:2.5rem;">
                <h3 style="text-align:center; color:#6a82fb; margin-bottom:1.2rem;">Recent Queries</h3>
                <div id="query-list">
                    <!-- Queries will be rendered here by Flask -->
                </div>
            </div>
        </div>
    </section>

    <script>
        // Search functionality
        function openSearch() {
            const searchTerm = prompt("Enter your search term:");
            if (searchTerm) {
                // Search through page content
                const searchableElements = document.querySelectorAll('h1, h2, h3, p, .btn');
                let found = false;
                
                searchableElements.forEach(element => {
                    const text = element.textContent.toLowerCase();
                    const searchLower = searchTerm.toLowerCase();
                    
                    if (text.includes(searchLower)) {
                        element.style.backgroundColor = 'rgba(0, 102, 204, 0.1)';
                        element.style.border = '2px solid #0066cc';
                        found = true;
                    }
                });
                
                if (!found) {
                    alert('No content found matching your search term.');
                }
            }
        }

        // FAQ Accordion functionality
        document.addEventListener('DOMContentLoaded', function() {
            const faqQuestions = document.querySelectorAll('.faq-question');
            
            faqQuestions.forEach(question => {
                question.addEventListener('click', function() {
                    const answer = this.nextElementSibling;
                    const isActive = answer.classList.contains('active');
                    
                    // Close all other answers
                    document.querySelectorAll('.faq-answer').forEach(ans => {
                        ans.classList.remove('active');
                    });
                    
                    // Toggle current answer
                    if (!isActive) {
                        answer.classList.add('active');
                    }
                });
            });
        });

        // Categories Modal functionality
        function showCategoriesForClass(classId, className) {
            const modal = document.getElementById('categoriesModal');
            const modalTitle = document.getElementById('modalTitle');
            const modalContent = document.getElementById('modalContent');
            
            modalTitle.textContent = className + ' Categories';
            modalContent.innerHTML = `
                <div style="margin-bottom: 1rem;">
                    <h3 style="color: #6a82fb; margin-bottom: 0.5rem;">Available Categories:</h3>
                    <ul style="text-align: left; list-style: none; padding: 0;">
                        <li style="padding: 0.5rem; background: #f8fafc; margin: 0.5rem 0; border-radius: 8px;">📚 Notes & Study Material</li>
                        <li style="padding: 0.5rem; background: #f8fafc; margin: 0.5rem 0; border-radius: 8px;">📝 Practice Worksheets</li>
                        <li style="padding: 0.5rem; background: #f8fafc; margin: 0.5rem 0; border-radius: 8px;">📋 Sample Papers</li>
                        <li style="padding: 0.5rem; background: #f8fafc; margin: 0.5rem 0; border-radius: 8px;">🎯 Previous Year Questions</li>
                        <li style="padding: 0.5rem; background: #f8fafc; margin: 0.5rem 0; border-radius: 8px;">📖 Formula Sheets</li>
                    </ul>
                </div>
                <button onclick="window.location.href='/study-resources'" class="btn btn-primary" style="margin-top: 1rem;">View Resources</button>
            `;
            
            modal.style.display = 'block';
        }

        // Close modal when clicking on X or outside
        document.addEventListener('DOMContentLoaded', function() {
            const modal = document.getElementById('categoriesModal');
            const closeBtn = document.querySelector('.close');
            
            closeBtn.onclick = function() {
                modal.style.display = 'none';
            }
            
            window.onclick = function(event) {
                if (event.target == modal) {
                    modal.style.display = 'none';
                }
            }
        });

        // YouTube video functionality
        function loadNextVideo() {
            alert('Loading next video...');
        }

        function showVideoPlaylist() {
            window.open('https://www.youtube.com/@MohitNariyani', '_blank');
        }

        // Add smooth scrolling for navigation links
        document.querySelectorAll('a[href^="#"]').forEach(anchor => {
            anchor.addEventListener('click', function (e) {
                e.preventDefault();
                const target = document.querySelector(this.getAttribute('href'));
                if (target) {
                    target.scrollIntoView({
                        behavior: 'smooth',
                        block: 'start'
                    });
                }
            });
        });

        // Add navbar scroll effect
        window.addEventListener('scroll', function() {
            const navbar = document.querySelector('.floating-navbar');
            if (window.scrollY > 100) {
                navbar.style.background = 'rgba(255, 255, 255, 0.2)';
            } else {
                navbar.style.background = 'rgba(255, 255, 255, 0.1)';
            }
        });

        // Fame slider scroll helper
        function scrollFame(id, dir) {
            const el = document.getElementById(id);
            if (!el) return;
            const amount = 320 * (dir > 0 ? 1 : -1);
            el.scrollBy({ left: amount, behavior: 'smooth' });
        }

        // Notification functionality
        function toggleNotifications() {
            // Show notification panel or redirect to notifications page
            const notificationPanel = document.getElementById('notification-panel');
            if (notificationPanel) {
                notificationPanel.style.display = notificationPanel.style.display === 'block' ? 'none' : 'block';
            } else {
                // If no notification panel exists, show a simple alert
                alert('🔔 Notifications\n\n• New study material uploaded\n• Live class reminder in 30 minutes\n• Your admission status has been updated\n• New batch starting next week');
            }
        }

        // Update notification count (example)
        function updateNotificationCount(count) {
            const badge = document.getElementById('notification-count');
            if (badge) {
                if (count > 0) {
                    badge.style.display = 'flex';
                    badge.textContent = count > 99 ? '99+' : count;
                } else {
                    badge.style.display = 'none';
                }
            }
        }

        // Initialize notification count (example)
        document.addEventListener('DOMContentLoaded', function() {
            // Simulate some notifications
            setTimeout(() => {
                updateNotificationCount(3);
            }, 2000);

            // Close notification panel when clicking outside
            document.addEventListener('click', function(event) {
                const notificationPanel = document.getElementById('notification-panel');
                const notificationBell = document.querySelector('.notification-bell');
                
                if (notificationPanel && !notificationPanel.contains(event.target) && !notificationBell.contains(event.target)) {
                    notificationPanel.style.display = 'none';
                }
            });
        });
    </script>
</body>
</html><|MERGE_RESOLUTION|>--- conflicted
+++ resolved
@@ -99,51 +99,7 @@
         .black-glass input::placeholder,
         .black-glass textarea::placeholder { color: rgba(255,255,255,0.6) !important; }
 
-<<<<<<< HEAD
-        /* To-Do List Styles */
-        .todo-section {
-            background: linear-gradient(135deg, rgba(106,130,251,0.05) 0%, rgba(118,75,162,0.05) 100%);
-        }
-
-        .todo-container {
-            transition: all 0.3s ease;
-        }
-
-        .todo-container:hover {
-            transform: translateY(-5px);
-            box-shadow: 0 20px 60px rgba(0, 0, 0, 0.8) !important;
-        }
-
-        .todo-item {
-            transition: all 0.3s ease;
-            border-radius: 12px;
-        }
-
-        .todo-item:hover {
-            background: rgba(255,255,255,0.05);
-            transform: translateX(5px);
-        }
-
-        .todo-status {
-            transition: all 0.3s ease;
-            flex-shrink: 0;
-        }
-
-        .todo-item:hover .todo-status {
-            transform: scale(1.2);
-        }
-
-        .todo-text strong {
-            color: rgba(255,255,255,0.95) !important;
-            font-size: 1.1rem;
-        }
-
-        .todo-text div {
-            color: rgba(255,255,255,0.7) !important;
-        }
-=======
-
->>>>>>> 6756ed40
+
 
         /* Notification Bell Styles */
         .notification-bell {
@@ -926,81 +882,7 @@
         </div>
     </section>
 
-<<<<<<< HEAD
-    <!-- To-Do List Section -->
-    <section class="todo-section" style="padding: 3rem 0;">
-        <div class="container">
-            <div class="black-glass" style="text-align:center; margin-bottom:2rem; padding:1.5rem; border-radius:18px;">
-                <h2 style="font-size:2.2rem; font-weight:800;">📋 Development To-Do List</h2>
-                <div style="margin-top:0.4rem; opacity:0.9;">Current tasks and features being implemented</div>
-            </div>
-
-            <div class="todo-container black-glass" style="max-width:900px; margin:0 auto; border-radius:18px; padding:2rem;">
-                <div class="todo-list">
-                    <div class="todo-item" style="display:flex; align-items:center; gap:1rem; padding:1rem; border-bottom:1px solid rgba(255,255,255,0.1); margin-bottom:1rem;">
-                        <div class="todo-status" style="width:20px; height:20px; border-radius:50%; background:#ff6b6b; border:2px solid rgba(255,255,255,0.3);"></div>
-                        <div class="todo-text" style="flex:1;">
-                            <strong>Remove "Service and Learning" from navbar</strong>
-                            <div style="opacity:0.8; font-size:0.9rem; margin-top:0.3rem;">Add page names directly in navbar like Forum, Live Class, and Study Resource</div>
-                        </div>
-                    </div>
-
-                    <div class="todo-item" style="display:flex; align-items:center; gap:1rem; padding:1rem; border-bottom:1px solid rgba(255,255,255,0.1); margin-bottom:1rem;">
-                        <div class="todo-status" style="width:20px; height:20px; border-radius:50%; background:#ff6b6b; border:2px solid rgba(255,255,255,0.3);"></div>
-                        <div class="todo-text" style="flex:1;">
-                            <strong>Add notification bell to all pages</strong>
-                            <div style="opacity:0.8; font-size:0.9rem; margin-top:0.3rem;">Restore notification functionality across the website</div>
-                        </div>
-                    </div>
-
-                    <div class="todo-item" style="display:flex; align-items:center; gap:1rem; padding:1rem; border-bottom:1px solid rgba(255,255,255,0.1); margin-bottom:1rem;">
-                        <div class="todo-status" style="width:20px; height:20px; border-radius:50%; background:#ff6b6b; border:2px solid rgba(255,255,255,0.3);"></div>
-                        <div class="todo-text" style="flex:1;">
-                            <strong>Restore Wall of Fame and Scholar sections</strong>
-                            <div style="opacity:0.8; font-size:0.9rem; margin-top:0.3rem;">Bring back 2023-24 and 2024-25 sections with glassy black theme</div>
-                        </div>
-                    </div>
-
-                    <div class="todo-item" style="display:flex; align-items:center; gap:1rem; padding:1rem; border-bottom:1px solid rgba(255,255,255,0.1); margin-bottom:1rem;">
-                        <div class="todo-status" style="width:20px; height:20px; border-radius:50%; background:#ff6b6b; border:2px solid rgba(255,255,255,0.3);"></div>
-                        <div class="todo-text" style="flex:1;">
-                            <strong>Fix Study Resource root internal server error</strong>
-                            <div style="opacity:0.8; font-size:0.9rem; margin-top:0.3rem;">Resolve the 500 error in study resources module</div>
-                        </div>
-                    </div>
-
-                    <div class="todo-item" style="display:flex; align-items:center; gap:1rem; padding:1rem; border-bottom:1px solid rgba(255,255,255,0.1); margin-bottom:1rem;">
-                        <div class="todo-status" style="width:20px; height:20px; border-radius:50%; background:#ff6b6b; border:2px solid rgba(255,255,255,0.3);"></div>
-                        <div class="todo-text" style="flex:1;">
-                            <strong>Apply glassy black transparent theme to Admission section</strong>
-                            <div style="opacity:0.8; font-size:0.9rem; margin-top:0.3rem;">Update all admission pages with the new glassy black design</div>
-                        </div>
-                    </div>
-
-                    <div class="todo-item" style="display:flex; align-items:center; gap:1rem; padding:1rem; border-bottom:1px solid rgba(255,255,255,0.1); margin-bottom:1rem;">
-                        <div class="todo-status" style="width:20px; height:20px; border-radius:50%; background:#ff6b6b; border:2px solid rgba(255,255,255,0.3);"></div>
-                        <div class="todo-text" style="flex:1;">
-                            <strong>Fix Google login authentication issues</strong>
-                            <div style="opacity:0.8; font-size:0.9rem; margin-top:0.3rem;">Resolve Google OAuth login problems</div>
-                        </div>
-                    </div>
-                </div>
-
-                <div style="text-align:center; margin-top:2rem; padding-top:1.5rem; border-top:1px solid rgba(255,255,255,0.1);">
-                    <div style="opacity:0.8; font-size:0.9rem;">
-                        <span style="color:#ff6b6b;">●</span> Pending | 
-                        <span style="color:#51cf66;">●</span> In Progress | 
-                        <span style="color:#339af0;">●</span> Completed
-                    </div>
-                </div>
-            </div>
-        </div>
-    </section>
-=======
-
-
-
->>>>>>> 6756ed40
+
 
     <!-- Who Made This Section -->
     <section class="card-section" style="text-align:center; margin:2rem 0 2.5rem 0;">
