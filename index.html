<!DOCTYPE html>
<html lang="en">
  <head>
    <meta charset="UTF-8" />
    <meta name="viewport" content="width=device-width, initial-scale=1" />
    <title>Sunrise Education Centre</title>
    <link rel="icon" type="image/png" href="/favicon.ico">
    <link rel="apple-touch-icon" href="/apple-touch-icon.png">
    <link rel="stylesheet" href="https://fonts.googleapis.com/css2?family=Inter:wght@400;700&display=swap">
    <link rel="stylesheet" href="style.css" />
  </head>
  <body>
    <nav class="navbar glassmorphic">
      <div class="container nav-content">
        <div class="nav-logo">
          <img src="attached_assets/image_1750584670920.png" alt="Logo">
        </div>
        <ul class="nav-links">

                  <li><a href="#about-us">About</a></li>
        <li><a href="/online-class">Live Class</a></li>
        <li><a href="/study-resources">Study Resources</a></li>
        <li><a href="/forum">Forum</a></li>
        <li><a href="/profile">Profile</a></li>
          <!-- Notification Bell (rebuilt, now before login/logout) -->
          <li id="notifBellContainer" style="position:relative; z-index:9999;">
            <button id="notifBell" style="background:none; border:none; cursor:pointer; position:relative; z-index:10000; padding:0;">
              <svg width="26" height="26" viewBox="0 0 24 24" fill="none" style="vertical-align:middle;"><path d="M12 22c1.1 0 2-.9 2-2h-4a2 2 0 0 0 2 2zm6-6V11c0-3.07-1.63-5.64-5-6.32V4a1 1 0 1 0-2 0v.68C7.63 5.36 6 7.92 6 11v5l-1.29 1.29A1 1 0 0 0 6 19h12a1 1 0 0 0 .71-1.71L18 16z" fill="#6a82fb"/></svg>
              {% if user_notifications and user_notifications|length > 0 %}
              <span style="position:absolute;top:0;right:0;width:10px;height:10px;background:#fc5c7d;border-radius:50%;"></span>
              {% endif %}
            </button>
            <div id="notifDropdown" style="display:none; position:absolute; right:0; top:36px; background:#fff; min-width:320px; box-shadow:0 4px 24px rgba(100,100,255,0.13); border-radius:12px; z-index:10001; padding:1rem;">
              <strong style="color:#6a82fb; font-size:1.15rem;">Notifications</strong>
              <ul style="list-style:none; padding:0; margin:0; max-height:320px; overflow-y:auto;">
                {% if user_notifications and user_notifications|length > 0 %}
                  {% for id, message, created_at, status, notification_type, scheduled_time in user_notifications %}
                  <li class="notification-item" data-notification-id="{{ id }}" style="padding:0.9rem 1.2rem; border-bottom:1px solid #eee; font-size:1.05rem; color:#232946; background:#f8fafc; border-radius:10px; margin-bottom:0.7rem; cursor:pointer; transition:all 0.2s ease;" onmouseover="this.style.background='#f0f4ff'" onmouseout="this.style.background='#f8fafc'">
                    <strong>{{ message }}</strong><br>
                    <span style="font-size:0.92rem; color:#888;">{{ format_datetime_for_display(created_at) }}</span>
                  </li>
                  {% endfor %}
                {% else %}
                  <li style="padding:1.1rem 1.2rem; color:#888; text-align:center; background:#f8fafc; border-radius:10px;">No new notifications.</li>
                {% endif %}
              </ul>
            </div>
          </li>
          {% if username %}
            <li><a href="/logout" class="btn btn-primary">Logout</a></li>
          {% else %}
            <li><a href="/auth" class="btn btn-primary">Login</a></li>
          {% endif %}
      </ul>
      <button class="hamburger">
        <span class="bar"></span>
        <span class="bar"></span>
        <span class="bar"></span>
      </button>
      </div>
    </nav>
    <header class="hero-section" style="background: url('attached_assets/image_1750584670920.png') center/contain no-repeat; position: relative;">
      <div style="position: absolute; inset: 0; background: rgba(106,130,251,0.55); z-index: 1;"></div>
      <div class="container hero-content" style="position: relative; z-index: 2;">
        <h1><span id="typing-hero"></span></h1>
        <p>Your trusted guide for Class 9-12. Personalized coaching, real results.</p>
        <div style="text-align:center; margin:2rem 0;">
          <a href="#subjects-we-offer" class="btn btn-cta">Explore Programs</a>
        </div>
      </div>
    </header>
    
    <!-- Student Achievements Section -->
    <section class="wall-of-fame-section" style="background: linear-gradient(135deg, #ffd700 0%, #ffed4e 100%); padding: 3rem 0; margin: 2rem 0;">
      <div class="container">
        <h2 style="text-align: center; color: #232946; font-size: 2.5rem; margin-bottom: 1rem;">SUNRISE EDUCATION CENTRE SCHOLARS - 2024-25</h2>
        <p style="text-align: center; color: #232946; font-size: 1.1rem; margin-bottom: 2rem; font-weight: 600;">Er. Mohit Nariyani</p>
        
        <!-- Top Achievements Grid -->
        <div style="display: grid; grid-template-columns: repeat(auto-fit, minmax(380px, 1fr)); gap: 2rem; margin-bottom: 2rem;">
          
          <!-- 2023-2024 Scholars Card -->
          <div class="achievement-card" style="background: rgba(255,255,255,0.95); border-radius: 20px; padding: 2rem; box-shadow: 0 8px 32px rgba(0,0,0,0.1); text-align: center;">
            <h3 style="color: #232946; margin-bottom: 1rem; font-size: 1.4rem; font-weight: 700;">🎓 Academic Year 2024-2025</h3>
            <div style="background: rgba(106,130,251,0.2); padding: 0.5rem; border-radius: 10px; margin-bottom: 1rem;">
              <strong style="color: #232946;">Class X - CBSE Board</strong>
            </div>
            <img src="student_achievements/2024_2025_achievements.jpeg" alt="2024-2025 Scholars" style="width: 100%; max-width: 350px; height: auto; border-radius: 15px; margin-bottom: 1.5rem; box-shadow: 0 4px 16px rgba(0,0,0,0.1);">
            
            <!-- Top Performers Grid -->
            <div style="display: grid; grid-template-columns: repeat(2, 1fr); gap: 0.8rem;">
              <div class="student-card" style="background: rgba(106,130,251,0.15); padding: 1rem; border-radius: 12px; border: 2px solid rgba(106,130,251,0.3);">
                <div style="font-weight: 700; color: #232946; font-size: 0.9rem; margin-bottom: 0.3rem;">JIYA MENGHANI</div>
                <div style="font-size: 1.3rem; font-weight: 700; color: #6a82fb; margin-bottom: 0.2rem;">100/100</div>
                <div style="color: #232946; font-size: 0.8rem; margin-bottom: 0.2rem;">X-Standard MATHS</div>
                <div style="color: #666; font-size: 0.75rem;">Class X - 2025 • City Topper (4th Rank) • 98%</div>
              </div>
              
              <div class="student-card" style="background: rgba(106,130,251,0.15); padding: 1rem; border-radius: 12px; border: 2px solid rgba(106,130,251,0.3);">
                <div style="font-weight: 700; color: #232946; font-size: 0.9rem; margin-bottom: 0.3rem;">MAYUR SABNANI</div>
                <div style="font-size: 1.3rem; font-weight: 700; color: #6a82fb; margin-bottom: 0.2rem;">97/100</div>
                <div style="color: #232946; font-size: 0.8rem; margin-bottom: 0.2rem;">X-Standard MATHS</div>
                <div style="color: #666; font-size: 0.75rem;">Class X - 2025</div>
              </div>
              
              <div class="student-card" style="background: rgba(106,130,251,0.15); padding: 1rem; border-radius: 12px; border: 2px solid rgba(106,130,251,0.3);">
                <div style="font-weight: 700; color: #232946; font-size: 0.9rem; margin-bottom: 0.3rem;">RITIK MOTWANI</div>
                <div style="font-size: 1.3rem; font-weight: 700; color: #6a82fb; margin-bottom: 0.2rem;">93/100</div>
                <div style="color: #232946; font-size: 0.8rem; margin-bottom: 0.2rem;">X-Standard MATHS</div>
                <div style="color: #666; font-size: 0.75rem;">Class X - 2025</div>
              </div>
              
              <div class="student-card" style="background: rgba(106,130,251,0.15); padding: 1rem; border-radius: 12px; border: 2px solid rgba(106,130,251,0.3);">
                <div style="font-weight: 700; color: #232946; font-size: 0.9rem; margin-bottom: 0.3rem;">UDAY POPTANI</div>
                <div style="font-size: 1.3rem; font-weight: 700; color: #6a82fb; margin-bottom: 0.2rem;">87/100</div>
                <div style="color: #232946; font-size: 0.8rem; margin-bottom: 0.2rem;">X-Standard MATHS</div>
                <div style="color: #666; font-size: 0.75rem;">Class X - 2025</div>
              </div>
              
              <div class="student-card" style="background: rgba(106,130,251,0.15); padding: 1rem; border-radius: 12px; border: 2px solid rgba(106,130,251,0.3);">
                <div style="font-weight: 700; color: #232946; font-size: 0.9rem; margin-bottom: 0.3rem;">YATHARTH VERMA</div>
                <div style="font-size: 1.3rem; font-weight: 700; color: #6a82fb; margin-bottom: 0.2rem;">85/100</div>
                <div style="color: #232946; font-size: 0.8rem; margin-bottom: 0.2rem;">X-Standard MATHS</div>
                <div style="color: #666; font-size: 0.75rem;">Class X - 2025</div>
              </div>
              
              <div class="student-card" style="background: rgba(106,130,251,0.15); padding: 1rem; border-radius: 12px; border: 2px solid rgba(106,130,251,0.3);">
                <div style="font-weight: 700; color: #232946; font-size: 0.9rem; margin-bottom: 0.3rem;">PRANAV LALWANI</div>
                <div style="font-size: 1.3rem; font-weight: 700; color: #6a82fb; margin-bottom: 0.2rem;">85/100</div>
                <div style="color: #232946; font-size: 0.8rem; margin-bottom: 0.2rem;">X-Basic MATHS</div>
                <div style="color: #666; font-size: 0.75rem;">Class X - 2025</div>
              </div>
            </div>
          </div>
          

        </div>
        
        <!-- Outstanding Performers Section -->
        <div class="outstanding-performers" style="background: rgba(255,255,255,0.9); border-radius: 20px; padding: 2rem; margin-top: 2rem;">
          <h3 style="text-align: center; color: #232946; font-size: 1.8rem; margin-bottom: 1.5rem;">🌟 Outstanding Performers</h3>
          <div style="display: grid; grid-template-columns: repeat(auto-fit, minmax(220px, 1fr)); gap: 1.2rem;">
            
            <div class="performer-card" style="background: linear-gradient(135deg, #ff6b35, #ff8e53); color: white; padding: 1.2rem; border-radius: 15px; text-align: center; box-shadow: 0 4px 16px rgba(255,107,53,0.3);">
              <div style="font-weight: 700; font-size: 1.1rem; margin-bottom: 0.5rem;">Riya Verma</div>
              <div style="font-size: 1.6rem; font-weight: 700; margin-bottom: 0.3rem;">96/100</div>
              <div style="font-size: 0.9rem; margin-bottom: 0.2rem;">Standard Mathematics</div>
              <div style="font-size: 0.8rem; opacity: 0.9;">Class X - 2025</div>
            </div>
            
            <div class="performer-card" style="background: linear-gradient(135deg, #6a82fb, #8b9cf6); color: white; padding: 1.2rem; border-radius: 15px; text-align: center; box-shadow: 0 4px 16px rgba(106,130,251,0.3);">
              <div style="font-weight: 700; font-size: 1.1rem; margin-bottom: 0.5rem;">Karan Singh</div>
              <div style="font-size: 1.6rem; font-weight: 700; margin-bottom: 0.3rem;">95/100</div>
              <div style="font-size: 0.9rem; margin-bottom: 0.2rem;">Basic Mathematics</div>
              <div style="font-size: 0.8rem; opacity: 0.9;">Class X - 2025</div>
            </div>
            
            <div class="performer-card" style="background: linear-gradient(135deg, #fc5c7d, #ff7a9a); color: white; padding: 1.2rem; border-radius: 15px; text-align: center; box-shadow: 0 4px 16px rgba(252,92,125,0.3);">
              <div style="font-weight: 700; font-size: 1.1rem; margin-bottom: 0.5rem;">Ananya Desai</div>
              <div style="font-size: 1.6rem; font-weight: 700; margin-bottom: 0.3rem;">94/100</div>
              <div style="font-size: 0.9rem; margin-bottom: 0.2rem;">Standard Mathematics</div>
              <div style="font-size: 0.8rem; opacity: 0.9;">Class X - 2025</div>
            </div>
            
            <div class="performer-card" style="background: linear-gradient(135deg, #4facfe, #00f2fe); color: white; padding: 1.2rem; border-radius: 15px; text-align: center; box-shadow: 0 4px 16px rgba(79,172,254,0.3);">
              <div style="font-weight: 700; font-size: 1.1rem; margin-bottom: 0.5rem;">Vedant Kumar</div>
              <div style="font-size: 1.6rem; font-weight: 700; margin-bottom: 0.3rem;">93/100</div>
              <div style="font-size: 0.9rem; margin-bottom: 0.2rem;">Basic Mathematics</div>
              <div style="font-size: 0.8rem; opacity: 0.9;">Class X - 2025</div>
            </div>
          </div>
        </div>
        
        <div style="text-align: center; margin-top: 2rem;">
          <a href="#programs" class="btn btn-cta" style="background: #232946; color: #fff; padding: 1rem 2rem; border-radius: 12px; font-weight: 600; text-decoration: none; box-shadow: 0 4px 16px rgba(35,41,70,0.3);">Join Our Success Story</a>
        </div>
      </div>
    </section>
    
    <!-- Welcome Section -->
    <section class="card-section" style="text-align:center; margin:2rem 0 2.5rem 0;">
      <div class="card animated-card" style="max-width:800px; width:100%; margin:0 auto; padding:3rem; background: linear-gradient(135deg, #e3f7fc 0%, #e6f9f3 100%); border-radius:24px; box-shadow:0 8px 32px rgba(106,130,251,0.15);" id="welcome-card">
        <h2 style="color:#232946; margin-bottom:1.5rem; font-size:2.5rem; font-weight:700;" id="welcome-title">Welcome to Sunrise Educational Centre</h2>
        <p style="color:#232946; font-size:1.2rem; line-height:1.6; margin-bottom:2rem; opacity:0.9;" id="welcome-text">Empowering students from Class 9 to 12 with expert coaching, personalized attention, and a proven track record of success. Join our vibrant learning community and unlock your full potential!</p>
        <a href="/admission" class="btn btn-primary" style="background: linear-gradient(90deg, #6a82fb 0%, #fc5c7d 100%); color:#fff; padding:1rem 2.5rem; border-radius:12px; font-weight:600; font-size:1.1rem; text-decoration:none; display:inline-block; transition:all 0.3s ease; box-shadow:0 4px 16px rgba(106,130,251,0.3);">Get Admission</a>
      </div>
    </section>
    <!-- Our Location Section -->
    <section id="our-location" style="margin:3rem 0 2.5rem 0; text-align:center;">
      <h2 style="color:#6a82fb; font-size:2.1rem; margin-bottom:1.2rem;" id="location-title">Our Location</h2>
      <p style="font-size:1.1rem; color:#232946; margin-bottom:1.5rem;" id="location-address">Sunrise Educational Centre,<br>Deepmala Pagarani Sanskar Higher Secondary Public School<br>Bhopal, Madhya Pradesh, India</p>
      <div style="display:flex; justify-content:center;">
        <iframe src="https://www.google.com/maps/embed?pb=!1m18!1m12!1m3!1d3559.9999999999995!2d77.3410842!3d23.2669386!2m3!1f0!2f0!3f0!3m2!1i1024!2i768!4f13.1!3m3!1m2!1s0x397c6799dde01897%3A0x2869125b79dfad80!2sDeepmala%20Pagarani%20Sanskar%20Higher%20Secondary%20Public%20School!5e0!3m2!1sen!2sin!4v1620000000000!5m2!1sen!2sin" width="400" height="250" style="border:0; border-radius:16px; box-shadow:0 4px 24px rgba(106,130,251,0.13);" allowfullscreen="" loading="lazy" referrerpolicy="no-referrer-when-downgrade" id="location-map"></iframe>
      </div>
    </section>
    <!-- Subjects We Offer section (restored to top) -->
      <section id="subjects-we-offer" class="card-section" style="display:flex; justify-content:center;">
        <div class="card animated-card" style="max-width:700px; width:100%; margin:0 auto; padding:2.5rem;">
          <h2 style="text-align:center; margin-bottom:2rem;">Subjects We Offer</h2>
          <div style="display: flex; flex-wrap: wrap; gap: 2.5rem; justify-content:center;">
            <div style="flex:1 1 260px; min-width:220px; background:#e6f9f3; border-radius:18px; padding:1.5rem;">
              <h3 style="color:#14213d; margin-bottom:1.2rem; text-align:center;">Foundation</h3>
              <div style="display:flex; flex-direction:column; gap:1rem; align-items:center;">
                <button onclick="showCategoriesForClass('class 9', 'Class 9')" class="subject-btn btn" style="background:#ffe082; color:#232946; width:100%; max-width:220px; border-radius:14px; font-weight:600; border:2px solid #ffe082; cursor:pointer;">
                  Class 9: Core Mathematics
                  <div style='font-size:0.98rem; font-weight:400; color:#232946;'>4:00 PM – 5:00 PM</div>
                </button>
                <button onclick="showCategoriesForClass('class 10', 'Class 10')" class="subject-btn btn" style="background:#b2f0e6; color:#232946; width:100%; max-width:220px; border-radius:14px; font-weight:600; border:2px solid #b2f0e6; cursor:pointer;">
                  Class 10: Mathematics
                  <div style='font-size:0.98rem; font-weight:400; color:#232946;'>5:00 PM – 6:00 PM</div>
                </button>
            </div>
            </div>
            <div style="flex:1 1 260px; min-width:220px; background:#e3f7fc; border-radius:18px; padding:1.5rem;">
              <h3 style="color:#14213d; margin-bottom:1.2rem; text-align:center;">JEE Level</h3>
              <div style="display:flex; flex-direction:column; gap:1rem; align-items:center;">
                <button onclick="showCategoriesForClass('class 11 applied', 'Class 11 Applied')" class="subject-btn btn" style="background:#d1c4e9; color:#232946; width:100%; max-width:220px; border-radius:14px; font-weight:600; border:2px solid #d1c4e9; cursor:pointer;">
                  Class 11: Applied Mathematics
                  <div style='font-size:0.98rem; font-weight:400; color:#232946;'>6:00 PM – 7:00 PM</div>
                </button>
                <button onclick="showCategoriesForClass('class 12 applied', 'Class 12 Applied')" class="subject-btn btn" style="background:#ffcdd2; color:#232946; width:100%; max-width:220px; border-radius:14px; font-weight:600; border:2px solid #ffcdd2; cursor:pointer;">
                  Class 12: Core Mathematics
                  <div style='font-size:0.98rem; font-weight:400; color:#232946;'>8:00 PM – 9:00 PM</div>
                </button>
            </div>
            </div>
          </div>
        </div>
      </section>
      
      <!-- Categories Modal Dialog -->
      <div id="categoriesModal" class="modal" style="display: none; position: fixed; z-index: 10000; left: 0; top: 0; width: 100%; height: 100%; overflow: auto; background-color: rgba(0,0,0,0.5);">
        <div class="modal-content" style="background-color: #fefefe; margin: 5% auto; padding: 2rem; border-radius: 20px; width: 90%; max-width: 600px; box-shadow: 0 8px 32px rgba(0,0,0,0.3); position: relative;">
          <span class="close" style="color: #aaa; float: right; font-size: 28px; font-weight: bold; cursor: pointer; position: absolute; right: 20px; top: 15px;">&times;</span>
          <h2 id="modalTitle" style="color: #232946; text-align: center; margin-bottom: 1.5rem; font-size: 1.8rem;">Categories</h2>
          <div id="categoriesList" style="display: grid; grid-template-columns: repeat(auto-fit, minmax(250px, 1fr)); gap: 1rem; margin-top: 1rem;">
            <!-- Categories will be loaded here -->
          </div>
          <div style="text-align: center; margin-top: 2rem;">
            <button onclick="closeCategoriesModal()" class="btn" style="background: #6a82fb; color: white; padding: 0.8rem 2rem; border: none; border-radius: 10px; cursor: pointer; font-weight: 600;">Close</button>
          </div>
        </div>
      </div>
      
      <!-- Categories Side Panel and Overlay -->
      <div id="categoriesOverlay" onclick="closeCategoriesPanel()" style="display:none; position: fixed; inset: 0; background: rgba(0,0,0,0.45); z-index: 10000;"></div>
      <div id="categoriesSidePanel" style="position: fixed; top: 0; right: -380px; height: 100%; width: 360px; max-width: 90vw; background: #fff; box-shadow: -4px 0 24px rgba(0,0,0,0.2); z-index: 10001; transition: right 0.3s ease; padding: 1rem 1rem 1.5rem 1rem; border-top-left-radius: 16px; border-bottom-left-radius: 16px;">
        <div style="display:flex; align-items:center; justify-content:space-between; padding:0.5rem 0 0.8rem 0; border-bottom:1px solid #eee;">
          <h3 id="panelTitle" style="margin:0; color:#232946; font-size:1.2rem;">Categories</h3>
          <button onclick="closeCategoriesPanel()" aria-label="Close" style="background:none; border:none; font-size:1.6rem; cursor:pointer; color:#888;">×</button>
        </div>
        <div id="panelCategories" style="margin-top:1rem; display:grid; grid-template-columns:1fr; gap:0.75rem; overflow:auto; height:calc(100% - 60px);"></div>
      </div>
      
      <!-- Stats Section -->
    <section class="stats-section" style="display:flex; justify-content:center; gap:2rem; margin:2.5rem 0 2.5rem 0; flex-wrap:wrap;">
      <div style="background:#fff8e1; border-radius:20px; padding:2.2rem 2.5rem; min-width:220px; text-align:center; box-shadow:0 2px 12px rgba(100,100,100,0.07);">
        <div style="font-size:2.5rem;">⏳</div>
        <div style="font-size:2rem; font-weight:700; color:#232946;">7+ Years</div>
        <div style="font-size:1.1rem; color:#232946; margin-top:0.5rem;">of Experience</div>
      </div>
      <div style="background:#ffe6e6; border-radius:20px; padding:2.2rem 2.5rem; min-width:220px; text-align:center; box-shadow:0 2px 12px rgba(100,100,100,0.07);">
        <div style="font-size:2.5rem;">🎓</div>
        <div style="font-size:2rem; font-weight:700; color:#232946;">500+</div>
        <div style="font-size:1.1rem; color:#232946; margin-top:0.5rem;">Students Taught</div>
      </div>
      <div style="background:#e3f7fc; border-radius:20px; padding:2.2rem 2.5rem; min-width:220px; text-align:center; box-shadow:0 2px 12px rgba(100,100,100,0.07);">
        <div style="font-size:2.5rem;">⏰</div>
        <div style="font-size:2rem; font-weight:700; color:#232946;">1000+</div>
        <div style="font-size:1.1rem; color:#232946; margin-top:0.5rem;">Hours of Classes</div>
      </div>
      <div style="background:#ede6ff; border-radius:20px; padding:2.2rem 2.5rem; min-width:220px; text-align:center; box-shadow:0 2px 12px rgba(100,100,100,0.07);">
        <div style="font-size:2.5rem;">🏆</div>
        <div style="font-size:2rem; font-weight:700; color:#232946;">95%</div>
        <div style="font-size:1.1rem; color:#232946; margin-top:0.5rem;">Success Rate</div>
      </div>
      <div style="background:#fffbe6; border-radius:20px; padding:2.2rem 2.5rem; min-width:220px; text-align:center; box-shadow:0 2px 12px rgba(100,100,100,0.07);">
        <div style="font-size:2.5rem;">⭐</div>
        <div style="font-size:2rem; font-weight:700; color:#232946;">20+</div>
        <div style="font-size:1.1rem; color:#232946; margin-top:0.5rem;">Topper Results</div>
      </div>
    </section>
    <!-- Wall of Fame Section -->
    <section id="wall-of-fame" style="margin:3rem 0;">
      <h2 style="text-align:center; margin-bottom:1rem; color:#6a82fb; font-size:2.2rem;">SUNRISE EDUCATION CENTRE SCHOLARS - 2024-25</h2>
      <p style="text-align:center; margin-bottom:2rem; color:#6a82fb; font-size:1.1rem; font-weight:600;">Er. Mohit Nariyani</p>
      <div class="fame-slider-container">
        <button class="fame-arrow fame-arrow-left" onclick="slideFame(-1)">&#8592;</button>
        <div class="fame-slider" id="fameSlider">
          <div class="fame-card">
            <div class="fame-image-wrapper">
              <img src="student_achievements/2024_2025_achievements.jpeg" alt="JIYA MENGHANI" class="fame-photo">
<<<<<<< HEAD
              <div class="fame-overlay">
                <div class="fame-name">JIYA MENGHANI</div>
                <div class="fame-meta"><span>100/100</span><span>X-Standard MATHS</span><span>2024-25</span></div>
              </div>
            </div>
          </div>
          <div class="fame-card">
            <div class="fame-image-wrapper">
              <img src="img/yash.jpg" alt="MAYUR SABNANI" class="fame-photo">
              <div class="fame-overlay">
                <div class="fame-name">MAYUR SABNANI</div>
                <div class="fame-meta"><span>97/100</span><span>X-Standard MATHS</span><span>2024-25</span></div>
              </div>
            </div>
          </div>
          <div class="fame-card">
            <div class="fame-image-wrapper">
              <img src="img/IMG-20250706-WA0000.jpg" alt="RITIK MOTWANI" class="fame-photo">
              <div class="fame-overlay">
                <div class="fame-name">RITIK MOTWANI</div>
                <div class="fame-meta"><span>93/100</span><span>X-Standard MATHS</span><span>2024-25</span></div>
              </div>
            </div>
          </div>
          <div class="fame-card">
            <div class="fame-image-wrapper">
              <img src="img/yash.jpg" alt="UDAY POPTANI" class="fame-photo">
              <div class="fame-overlay">
                <div class="fame-name">UDAY POPTANI</div>
                <div class="fame-meta"><span>87/100</span><span>X-Standard MATHS</span><span>2024-25</span></div>
              </div>
            </div>
          </div>
          <div class="fame-card">
            <div class="fame-image-wrapper">
              <img src="img/IMG-20250706-WA0000.jpg" alt="YATHARTH VERMA" class="fame-photo">
              <div class="fame-overlay">
                <div class="fame-name">YATHARTH VERMA</div>
                <div class="fame-meta"><span>85/100</span><span>X-Standard MATHS</span><span>2024-25</span></div>
              </div>
            </div>
          </div>
          <div class="fame-card">
            <div class="fame-image-wrapper">
              <img src="img/yash.jpg" alt="PRANAV LALWANI" class="fame-photo">
              <div class="fame-overlay">
=======
              <div class="fame-overlay">
                <div class="fame-name">JIYA MENGHANI</div>
                <div class="fame-meta"><span>100/100</span><span>X-Standard MATHS</span><span>2024-25</span></div>
              </div>
            </div>
          </div>
          <div class="fame-card">
            <div class="fame-image-wrapper">
              <img src="img/yash.jpg" alt="MAYUR SABNANI" class="fame-photo">
              <div class="fame-overlay">
                <div class="fame-name">MAYUR SABNANI</div>
                <div class="fame-meta"><span>97/100</span><span>X-Standard MATHS</span><span>2024-25</span></div>
              </div>
            </div>
          </div>
          <div class="fame-card">
            <div class="fame-image-wrapper">
              <img src="img/IMG-20250706-WA0000.jpg" alt="RITIK MOTWANI" class="fame-photo">
              <div class="fame-overlay">
                <div class="fame-name">RITIK MOTWANI</div>
                <div class="fame-meta"><span>93/100</span><span>X-Standard MATHS</span><span>2024-25</span></div>
              </div>
            </div>
          </div>
          <div class="fame-card">
            <div class="fame-image-wrapper">
              <img src="img/yash.jpg" alt="UDAY POPTANI" class="fame-photo">
              <div class="fame-overlay">
                <div class="fame-name">UDAY POPTANI</div>
                <div class="fame-meta"><span>87/100</span><span>X-Standard MATHS</span><span>2024-25</span></div>
              </div>
            </div>
          </div>
          <div class="fame-card">
            <div class="fame-image-wrapper">
              <img src="img/IMG-20250706-WA0000.jpg" alt="YATHARTH VERMA" class="fame-photo">
              <div class="fame-overlay">
                <div class="fame-name">YATHARTH VERMA</div>
                <div class="fame-meta"><span>85/100</span><span>X-Standard MATHS</span><span>2024-25</span></div>
              </div>
            </div>
          </div>
          <div class="fame-card">
            <div class="fame-image-wrapper">
              <img src="img/yash.jpg" alt="PRANAV LALWANI" class="fame-photo">
              <div class="fame-overlay">
>>>>>>> ddba166d
                <div class="fame-name">PRANAV LALWANI</div>
                <div class="fame-meta"><span>85/100</span><span>X-Basic MATHS</span><span>2024-25</span></div>
              </div>
            </div>
          </div>
        </div>
        <button class="fame-arrow fame-arrow-right" onclick="slideFame(1)">&#8594;</button>
      </div>
      <style>
        .fame-slider-container {
          display: flex;
          align-items: center;
          justify-content: center;
          gap: 0.5rem;
          max-width: 100vw;
          overflow: hidden;
        }
        .fame-slider {
          display: flex;
          gap: 2rem;
          overflow-x: auto;
          scroll-behavior: smooth;
          padding: 1rem 0.5rem 2rem 0.5rem;
          scroll-snap-type: x mandatory;
          max-width: 900px;
        }
        .fame-card {
          min-width: 220px;
          max-width: 220px;
          background: #fff;
          border-radius: 18px;
          box-shadow: 0 4px 24px rgba(100,100,255,0.10);
          padding: 1.5rem 1.2rem 1.2rem 1.2rem;
          text-align: center;
          scroll-snap-align: center;
          transition: box-shadow 0.2s, background 0.2s;
        }
        .fame-image-wrapper { position: relative; }
        .fame-photo {
          width: 100%;
          height: 240px;
          object-fit: cover;
          border-radius: 14px;
        }
        .fame-overlay {
          position: absolute;
          left: 10px;
          right: 10px;
          bottom: 10px;
          background: rgba(35,41,70,0.85);
          color: #ffffff;
          padding: 0.6rem 0.8rem;
          border-radius: 10px;
          text-align: left;
        }
        .fame-overlay .fame-name {
          font-size: 1rem;
          font-weight: 700;
          color: #ffffff;
          margin: 0 0 0.25rem 0;
        }
        .fame-meta {
          display: flex;
          gap: 0.6rem;
          flex-wrap: wrap;
          font-size: 0.85rem;
          opacity: 0.9;
        }
        .fame-arrow {
          background: #6a82fb;
          color: #fff;
          border: none;
          border-radius: 50%;
          width: 38px;
          height: 38px;
          font-size: 1.5rem;
          cursor: pointer;
          display: flex;
          align-items: center;
          justify-content: center;
          transition: background 0.2s;
        }
        .fame-arrow:hover {
          background: #5a6fd8;
        }
        @media (max-width: 700px) {
          .fame-slider { gap: 1rem; }
          .fame-card { min-width: 170px; max-width: 170px; padding: 1rem 0.7rem; }
          .fame-photo { height: 200px; }
        }
        body.dark-mode .fame-card {
          background: #232946;
          color: #fff;
          box-shadow: 0 4px 24px rgba(40,40,80,0.18);
          border: 2px solid #6a82fb;
          margin-right: 8px;
        }
        body.dark-mode .fame-overlay { background: rgba(0,0,0,0.68); }
        body.dark-mode .fame-name { color: #fff; }
        body.dark-mode .fame-meta { color: #aabfff; }
        body.dark-mode .fame-slider { gap: 2.5rem; }
      </style>
      <script>
        function slideFame(dir) {
          const slider = document.getElementById('fameSlider');
          const card = slider.querySelector('.fame-card');
          if (!card) return;
          const scrollAmount = card.offsetWidth + 32; // card width + gap
          slider.scrollBy({ left: dir * scrollAmount, behavior: 'smooth' });
        }
      </script>
    </section>
    
    <!-- 2023-24 Wall of Fame Section -->
    <section id="wall-of-fame-2023-24" style="margin:3rem 0;">
      <h2 style="text-align:center; margin-bottom:1rem; color:#6a82fb; font-size:2.2rem;">SUNRISE EDUCATION CENTRE SCHOLARS - 2023-24</h2>
      <p style="text-align:center; margin-bottom:2rem; color:#6a82fb; font-size:1.1rem; font-weight:600;">Er. Mohit Nariyani</p>
      <div class="fame-slider-container">
        <button class="fame-arrow fame-arrow-left" onclick="slideFame2023(-1)">&#8592;</button>
        <div class="fame-slider" id="fameSlider2023">
          <div class="fame-card">
            <div class="fame-image-wrapper">
              <img src="img/yash.jpg" alt="DIVYA THAWANI" class="fame-photo">
              <div class="fame-overlay">
                <div class="fame-name">DIVYA THAWANI</div>
                <div class="fame-meta"><span>98/100</span><span>X-Basic MATHS</span><span>2023-24</span></div>
              </div>
            </div>
          </div>
          <div class="fame-card">
            <div class="fame-image-wrapper">
              <img src="img/IMG-20250706-WA0000.jpg" alt="HARSHITA KEWALRAMANI" class="fame-photo">
              <div class="fame-overlay">
                <div class="fame-name">HARSHITA KEWALRAMANI</div>
                <div class="fame-meta"><span>98/100</span><span>X-Basic MATHS</span><span>2023-24</span></div>
              </div>
            </div>
          </div>
          <div class="fame-card">
            <div class="fame-image-wrapper">
              <img src="img/yash.jpg" alt="HARSHIL RAMRAKHYANI" class="fame-photo">
              <div class="fame-overlay">
                <div class="fame-name">HARSHIL RAMRAKHYANI</div>
                <div class="fame-meta"><span>94/100</span><span>X-Standard MATHS</span><span>2023-24</span></div>
              </div>
            </div>
          </div>
          <div class="fame-card">
            <div class="fame-image-wrapper">
              <img src="img/IMG-20250706-WA0000.jpg" alt="SAKSHI LEELANI" class="fame-photo">
              <div class="fame-overlay">
                <div class="fame-name">SAKSHI LEELANI</div>
                <div class="fame-meta"><span>93/100</span><span>X-Standard MATHS</span><span>2023-24</span></div>
              </div>
            </div>
          </div>
          <div class="fame-card">
            <div class="fame-image-wrapper">
              <img src="img/yash.jpg" alt="SAMEER SATANI" class="fame-photo">
              <div class="fame-overlay">
                <div class="fame-name">SAMEER SATANI</div>
                <div class="fame-meta"><span>88/100</span><span>XII-Core MATHS</span><span>2023-24</span></div>
              </div>
            </div>
          </div>
          <div class="fame-card">
            <div class="fame-image-wrapper">
              <img src="img/IMG-20250706-WA0000.jpg" alt="SAKSHI HARCHANDANI" class="fame-photo">
              <div class="fame-overlay">
                <div class="fame-name">SAKSHI HARCHANDANI</div>
                <div class="fame-meta"><span>87/100</span><span>X-Standard MATHS</span><span>2023-24</span></div>
              </div>
            </div>
          </div>
          <div class="fame-card">
            <div class="fame-image-wrapper">
              <img src="img/yash.jpg" alt="YASHIKA JANYANI" class="fame-photo">
              <div class="fame-overlay">
                <div class="fame-name">YASHIKA JANYANI</div>
                <div class="fame-meta"><span>87/100</span><span>X-Standard MATHS</span><span>2023-24</span></div>
              </div>
            </div>
          </div>
          <div class="fame-card">
            <div class="fame-image-wrapper">
              <img src="img/IMG-20250706-WA0000.jpg" alt="PRAJWAL HEMNANI" class="fame-photo">
              <div class="fame-overlay">
                <div class="fame-name">PRAJWAL HEMNANI</div>
                <div class="fame-meta"><span>84/100</span><span>X-Standard MATHS</span><span>2023-24</span></div>
              </div>
            </div>
          </div>
          <div class="fame-card">
            <div class="fame-image-wrapper">
              <img src="img/yash.jpg" alt="SUMIT BHARWANI" class="fame-photo">
              <div class="fame-overlay">
                <div class="fame-name">SUMIT BHARWANI</div>
                <div class="fame-meta"><span>84/100</span><span>X-Basic MATHS</span><span>2023-24</span></div>
              </div>
            </div>
          </div>
          <div class="fame-card">
            <div class="fame-image-wrapper">
              <img src="img/IMG-20250706-WA0000.jpg" alt="JAGRATI LALCHANDANI" class="fame-photo">
              <div class="fame-overlay">
                <div class="fame-name">JAGRATI LALCHANDANI</div>
                <div class="fame-meta"><span>82/100</span><span>XII-Core MATHS</span><span>2023-24</span></div>
              </div>
            </div>
          </div>
          <div class="fame-card">
            <div class="fame-image-wrapper">
              <img src="img/yash.jpg" alt="DHEERAJ KHUSHLANI" class="fame-photo">
              <div class="fame-overlay">
                <div class="fame-name">DHEERAJ KHUSHLANI</div>
                <div class="fame-meta"><span>81/100</span><span>X-Standard MATHS</span><span>2023-24</span></div>
              </div>
            </div>
          </div>
          <div class="fame-card">
            <div class="fame-image-wrapper">
              <img src="img/IMG-20250706-WA0000.jpg" alt="PRANJAL RAISINGHANI" class="fame-photo">
              <div class="fame-overlay">
                <div class="fame-name">PRANJAL RAISINGHANI</div>
                <div class="fame-meta"><span>81/100</span><span>X-Basic MATHS</span><span>2023-24</span></div>
              </div>
            </div>
          </div>
        </div>
        <button class="fame-arrow fame-arrow-right" onclick="slideFame2023(1)">&#8594;</button>
      </div>
      <script>
        function slideFame2023(dir) {
          const slider = document.getElementById('fameSlider2023');
          const card = slider.querySelector('.fame-card');
          if (!card) return;
          const scrollAmount = card.offsetWidth + 32; // card width + gap
          slider.scrollBy({ left: dir * scrollAmount, behavior: 'smooth' });
        }
      </script>
    </section>
    
    <main class="container main-content">
      <!-- Topper Student Review Card -->
      <!-- (Removed old Wall of Fame/Topper section; only new slider remains) -->

      <section id="about-teacher" class="card-section" style="text-align:center;">
        <div style="background:#fff8e1; border-radius:32px; box-shadow:0 4px 32px rgba(100,200,100,0.10); padding:3.5rem 2.5rem 3rem 2.5rem; max-width:800px; margin:0 auto; min-height:350px; color:#14213d; position:relative; display:flex; flex-wrap:wrap; align-items:center; justify-content:space-between; gap:2.5rem;">
          <div style="flex:1 1 320px; min-width:260px;">
            <h2 style="text-align:left; margin-bottom:2rem;">About Mohit Sir</h2>
            <div style="text-align:left; font-size:1.1rem; font-weight:600; margin-bottom:1.5rem;">Hlo bhaiyo aur bhehno</div>
            <div style="display:grid; grid-template-columns:1fr 1fr; gap:1.1rem;">
              <div style="background:#fff8e1; border-radius:20px; padding:1.3rem 1.1rem; min-width:120px; text-align:center; box-shadow:0 2px 12px rgba(100,100,100,0.07);">
                <div style="font-size:1.3rem; font-weight:700; color:#232946;">7+ Years</div>
                <div style="font-size:1rem; color:#232946; margin-top:0.3rem;">of Experience</div>
              </div>
              <div style="background:#ffe6e6; border-radius:20px; padding:1.3rem 1.1rem; min-width:120px; text-align:center; box-shadow:0 2px 12px rgba(100,100,100,0.07);">
                <div style="font-size:1.3rem; font-weight:700; color:#232946;">500+</div>
                <div style="font-size:1rem; color:#232946; margin-top:0.3rem;">Students Taught</div>
              </div>
              <div style="background:#e3f7fc; border-radius:20px; padding:1.3rem 1.1rem; min-width:120px; text-align:center; box-shadow:0 2px 12px rgba(100,100,100,0.07);">
                <div style="font-size:1.3rem; font-weight:700; color:#232946;">1000+</div>
                <div style="font-size:1rem; color:#232946; margin-top:0.3rem;">Hours of Classes</div>
              </div>
              <div style="background:#ede6ff; border-radius:20px; padding:1.3rem 1.1rem; min-width:120px; text-align:center; box-shadow:0 2px 12px rgba(100,100,100,0.07);">
                <div style="font-size:1.3rem; font-weight:700; color:#232946;">95%</div>
                <div style="font-size:1rem; color:#232946; margin-top:0.3rem;">Success Rate</div>
              </div>
            </div>
          </div>
          <div style="flex:0 0 300px; display:flex; justify-content:center; align-items:center; background:#fff8e1; border-radius:28px; box-shadow:0 6px 32px rgba(100,200,100,0.13); padding:18px;">
            <img src="img/yash.jpg" alt="About the Teacher" style="width:280px; height:360px; object-fit:cover; border-radius:20px; box-shadow:none; background:#fff8e1;" />
          </div>
          <div style="position:absolute; left:0; right:0; bottom:1.5rem; text-align:center;">
            <div style="font-weight:700; font-size:1.15rem; color:#14213d;">Teaching Experience</div>
            <div style="font-size:1.05rem; color:#14213d; margin-top:0.2rem;">7+ years of experience</div>
          </div>
        </div>
      </section>
      <section id="contact" class="contact-section">
        <h2>Get in Touch</h2>
        <div class="contact-grid">
          <div class="contact-card instagram-bg">
            <h4>Instagram</h4>
            <a href="https://www.instagram.com/sunrise_education_centre?igsh=OGc5enlsanE0eWJ2" target="_blank" class="btn btn-instagram">Follow Us</a>
          </div>
          <div class="contact-card youtube-bg">
            <h4>YouTube</h4>
            <a href="https://www.youtube.com/@MohitNariyani" target="_blank" class="btn btn-youtube">Subscribe</a>
          </div>
          <div class="contact-card phone-bg">
            <h4>Phone</h4>
            <a href="tel:+917224860881" class="btn btn-primary">+91 72248 60881</a>
          </div>
        </div>
      </section>
      
      <!-- YouTube Section with Big Container -->
      <section id="youtube-section" style="margin: 4rem 0; padding: 3rem 0; background: linear-gradient(135deg, #667eea 0%, #764ba2 100%);">
        <div class="container">
          <div style="text-align: center; margin-bottom: 3rem;">
            <h2 style="color: white; font-size: 2.5rem; font-weight: 700; margin-bottom: 1rem;">📺 Latest Educational Content</h2>
            <p style="color: rgba(255, 255, 255, 0.9); font-size: 1.2rem; max-width: 600px; margin: 0 auto;">Watch our latest educational videos, tutorials, and live sessions. Subscribe to our YouTube channel for regular updates!</p>
          </div>
          
          <!-- Big YouTube Video Container -->
          <div style="max-width: 1000px; margin: 0 auto; background: rgba(255, 255, 255, 0.1); border-radius: 20px; padding: 2rem; backdrop-filter: blur(10px);">
            <div style="position: relative; width: 100%; height: 0; padding-bottom: 56.25%; border-radius: 15px; overflow: hidden; box-shadow: 0 8px 32px rgba(0, 0, 0, 0.3);">
              <iframe 
                id="mainVideoPlayer"
                src="https://www.youtube.com/embed/Lq-5Gz7Mrl4?rel=0&modestbranding=1" 
                style="position: absolute; top: 0; left: 0; width: 100%; height: 100%; border: none; border-radius: 15px;"
                title="Sunrise Education Centre - Demo Video"
                allow="accelerometer; autoplay; clipboard-write; encrypted-media; gyroscope; picture-in-picture"
                allowfullscreen>
              </iframe>
            </div>
            
            <!-- Video Info -->
            <div style="margin-top: 1.5rem; text-align: center;">
              <h3 id="videoTitle" style="color: white; font-size: 1.5rem; margin-bottom: 0.5rem;">Mathematics Class 10 CHAPTER 8 TRIGONOMETRY</h3>
              <p id="videoDescription" style="color: rgba(255, 255, 255, 0.8); font-size: 1rem; margin-bottom: 1rem;">Complete explanation of Trigonometry with examples and practice questions</p>
              
              <!-- Video Controls -->
              <div style="display: flex; justify-content: center; gap: 1rem; flex-wrap: wrap;">
                <button onclick="window.open('https://www.youtube.com/@MohitNariyani', '_blank')" 
                        style="background: #ff0000; color: white; border: none; padding: 0.8rem 1.5rem; border-radius: 25px; font-weight: 600; cursor: pointer; transition: all 0.3s ease; display: flex; align-items: center; gap: 0.5rem;">
                  <span style="font-size: 1.2rem;">▶️</span> Subscribe to Channel
                </button>
                <button onclick="loadNextVideo()" 
                        style="background: rgba(255, 255, 255, 0.2); color: white; border: 2px solid rgba(255, 255, 255, 0.3); padding: 0.8rem 1.5rem; border-radius: 25px; font-weight: 600; cursor: pointer; transition: all 0.3s ease;">
                  🔄 Next Video
                </button>
                <button onclick="showVideoPlaylist()" 
                        style="background: rgba(255, 255, 255, 0.2); color: white; border: 2px solid rgba(255, 255, 255, 0.3); padding: 0.8rem 1.5rem; border-radius: 25px; font-weight: 600; cursor: pointer; transition: all 0.3s ease;">
                  📋 View Playlist
                </button>
              </div>
            </div>
          </div>
          

          
          <!-- Channel Stats -->
          <div style="margin-top: 3rem; text-align: center;">
            <div style="display: flex; justify-content: center; gap: 3rem; flex-wrap: wrap;">
              <div style="color: white; text-align: center;">
                <div style="font-size: 2rem; font-weight: 700;">500+</div>
                <div style="font-size: 1rem; opacity: 0.8;">Videos</div>
              </div>
              <div style="color: white; text-align: center;">
                <div style="font-size: 2rem; font-weight: 700;">10K+</div>
                <div style="font-size: 1rem; opacity: 0.8;">Subscribers</div>
              </div>
              <div style="color: white; text-align: center;">
                <div style="font-size: 2rem; font-weight: 700;">1M+</div>
                <div style="font-size: 1rem; opacity: 0.8;">Views</div>
              </div>
              <div style="color: white; text-align: center;">
                <div style="font-size: 2rem; font-weight: 700;">24/7</div>
                <div style="font-size: 1rem; opacity: 0.8;">Learning</div>
              </div>
            </div>
          </div>
        </div>
      </section>
      <div style="text-align:center; margin: 1.5rem 0 2rem 0;">
        <button id="darkModeToggle" class="btn btn-primary" style="min-width:160px;">Toggle Dark Mode</button>
      </div>
      <section id="about-us" class="card-section" style="text-align:center; margin-top:2rem;">
        <div class="card animated-card" style="max-width:600px; margin:0 auto; padding:2rem; background:#fff8e1; border-radius:32px; box-shadow:0 4px 32px rgba(100,200,100,0.10); color:#14213d;">
          <h2>About Us</h2>
          <p>Sunrise Education Centre is dedicated to empowering students in mathematics and science for classes 9 to 12. Our mission is to provide personalized coaching, concept clarity, and real results through interactive sessions and a supportive community. Led by experienced educators, we focus on holistic development and academic excellence.</p>
          <p>We believe in nurturing curiosity, building strong foundations, and celebrating every achievement. Join us to experience a new way of learning!</p>
        </div>
      </section>
      <style>
        body.dark-mode #about-us,
        body.dark-mode #about-us h2,
        body.dark-mode #about-us div,
        body.dark-mode #about-us span,
        body.dark-mode #about-us p {
          color: #f4f4f4 !important;
        }
        body.dark-mode #about-us .card,
        body.dark-mode #about-us > div {
          background: #232946 !important;
          box-shadow: 0 4px 32px rgba(35,41,70,0.25) !important;
        }

        .contact-grid {
          display: flex;
          gap: 2.5rem;
          justify-content: center;
          flex-wrap: wrap;
        }
        .contact-card {
          border-radius: 22px;
          box-shadow: 0 4px 24px rgba(100,100,255,0.13);
          padding: 2.2rem 2.2rem 2rem 2.2rem;
          min-width: 240px;
          max-width: 320px;
          text-align: center;
          flex: 1 1 260px;
          font-size: 1.15rem;
          margin-bottom: 1.5rem;
          color: #fff;
        }
        .contact-card h4 {
          font-size: 1.3rem;
          font-weight: 700;
          margin-bottom: 1.1rem;
          color: #fff;
        }
        .instagram-bg {
          background: #ffe6e6;
          color: #232946;
        }
        .youtube-bg {
          background: #e3f7fc;
          color: #232946;
        }
        .phone-bg {
          background: #fff8e1;
          color: #232946;
        }
        .contact-card a.btn {
          margin-top: 1.1rem;
          font-size: 1.08rem;
          font-weight: 600;
          border-radius: 12px;
          width: 100%;
          max-width: 220px;
          color: #232946 !important;
          box-shadow: 0 2px 8px rgba(0,0,0,0.08);
          background: #fff;
          border: none;
        }
        .contact-card a.btn.btn-primary {
          background: #fff;
          color: #232946 !important;
        }
        body.dark-mode .contact-card {
          box-shadow: 0 4px 24px rgba(35,41,70,0.25) !important;
          color: #fff;
        }
        body.dark-mode .contact-card h4 {
          color: #fff;
        }
        body.dark-mode .contact-card a.btn {
          color: #fff !important;
          background: rgba(0,0,0,0.18);
        }
        /* --- Dark mode for Get in Touch section --- */
        body.dark-mode .contact-section {
          background: #181c2a !important;
        }
        body.dark-mode .contact-card {
          background: #232946 !important;
          box-shadow: 0 4px 24px rgba(40,40,80,0.18);
          border: 2px solid #6a82fb;
        }
        body.dark-mode .contact-card h4 {
          color: #6a82fb !important;
        }
        body.dark-mode .btn-instagram {
          background: linear-gradient(90deg, #fd5c63 0%, #fc466b 100%) !important;
          color: #fff !important;
          border: none;
          text-shadow: 0 0 6px #fd5c63, 0 0 12px #fc466b;
        }
        body.dark-mode .btn-youtube {
          background: linear-gradient(90deg, #ff0000 0%, #ff8c00 100%) !important;
          color: #fff !important;
          border: none;
          text-shadow: 0 0 6px #ff0000, 0 0 12px #ff8c00;
        }
        body.dark-mode .btn-primary {
          background: linear-gradient(90deg, #6a82fb 0%, #232946 100%) !important;
          color: #fff !important;
          border: none;
          text-shadow: 0 0 6px #6a82fb, 0 0 12px #232946;
        }
      </style>
      <section class="card-section" style="text-align:center; margin:2rem 0 2.5rem 0;">
        <div class="card animated-card" style="max-width:400px; margin:0 auto; padding:2rem;">
          <h2 style="margin-bottom:1.2rem;">Who Made This?</h2>
          <a href="https://www.instagram.com/mohitnariyani?igsh=MTh6OWVheDEzZm83Ng==" target="_blank" rel="noopener noreferrer" style="display:block; font-size:1.15rem; font-weight:600; color:#6a82fb; text-decoration:none;">Er. Mohit Nariyani</a>
          <a href="https://www.instagram.com/thecodedevpro?igsh=MXA1bXRsdXN2anMzdQ==" target="_blank" rel="noopener noreferrer" style="display:block; font-size:1.05rem; font-weight:600; color:#6a82fb; margin-top:0.7rem; text-decoration:none;">Yash K Moolchandani</a>
        </div>
      </section>

      <!-- FAQ Section -->
      <section id="faq" class="card-section" style="margin: 2rem 0 3rem 0;">
        <div class="card animated-card" style="max-width: 700px; margin: 0 auto; padding: 2rem 0;">
          <h2 style="text-align: center; margin-bottom: 2rem; color: #1e293b; font-size: 2rem; font-weight: 700;">Frequently Asked Questions</h2>
          <div class="faq-accordion" style="width:90%;margin:0 auto;">
            <div class="faq-item" style="border-bottom:1px solid #e5e7eb;">
              <button class="faq-question" style="width:100%;background:none;border:none;text-align:left;padding:1rem 0;font-size:1.05rem;font-weight:600;color:#232946;display:flex;justify-content:space-between;align-items:center;cursor:pointer;">What classes do you offer?<span style='font-size:1.2rem;'>&#x25BC;</span></button>
              <div class="faq-answer" style="max-height:0;overflow:hidden;transition:max-height 0.3s ease;padding:0 0.5rem;color:#64748b;font-size:0.98rem;">Classes 9-12 Mathematics (Foundation & JEE level).</div>
            </div>
            <div class="faq-item" style="border-bottom:1px solid #e5e7eb;">
              <button class="faq-question" style="width:100%;background:none;border:none;text-align:left;padding:1rem 0;font-size:1.05rem;font-weight:600;color:#232946;display:flex;justify-content:space-between;align-items:center;cursor:pointer;">What are the class timings?<span style='font-size:1.2rem;'>&#x25BC;</span></button>
              <div class="faq-answer" style="max-height:0;overflow:hidden;transition:max-height 0.3s ease;padding:0 0.5rem;color:#64748b;font-size:0.98rem;">Evenings, 4-9 PM (see schedule above).</div>
            </div>
            <div class="faq-item" style="border-bottom:1px solid #e5e7eb;">
              <button class="faq-question" style="width:100%;background:none;border:none;text-align:left;padding:1rem 0;font-size:1.05rem;font-weight:600;color:#232946;display:flex;justify-content:space-between;align-items:center;cursor:pointer;">How do I enroll?<span style='font-size:1.2rem;'>&#x25BC;</span></button>
              <div class="faq-answer" style="max-height:0;overflow:hidden;transition:max-height 0.3s ease;padding:0 0.5rem;color:#64748b;font-size:0.98rem;">Fill the admission form or call us.</div>
            </div>
            <div class="faq-item" style="border-bottom:1px solid #e5e7eb;">
              <button class="faq-question" style="width:100%;background:none;border:none;text-align:left;padding:1rem 0;font-size:1.05rem;font-weight:600;color:#232946;display:flex;justify-content:space-between;align-items:center;cursor:pointer;">Do you provide study materials?<span style='font-size:1.2rem;'>&#x25BC;</span></button>
              <div class="faq-answer" style="max-height:0;overflow:hidden;transition:max-height 0.3s ease;padding:0 0.5rem;color:#64748b;font-size:0.98rem;">Yes, all materials and resources are provided.</div>
            </div>
            <div class="faq-item" style="border-bottom:1px solid #e5e7eb;">
              <button class="faq-question" style="width:100%;background:none;border:none;text-align:left;padding:1rem 0;font-size:1.05rem;font-weight:600;color:#232946;display:flex;justify-content:space-between;align-items:center;cursor:pointer;">What if my child misses a class?<span style='font-size:1.2rem;'>&#x25BC;</span></button>
              <div class="faq-answer" style="max-height:0;overflow:hidden;transition:max-height 0.3s ease;padding:0 0.5rem;color:#64748b;font-size:0.98rem;">Recorded lectures and extra doubt sessions available.</div>
            </div>
          </div>
        </div>
      </section>
      <section class="subscribe-section">
        <div class="query-card">
          <h2 style="margin-bottom:1.2rem;">Any More Query?</h2>
          <form class="subscribe-form" id="queryForm" method="POST" action="/submit-query">
            <input type="text" name="name" placeholder="Your name" required class="query-input" />
            <input type="email" name="email" placeholder="Your email" required class="query-input" />
            <textarea name="message" placeholder="Your message" rows="3" required class="query-input"></textarea>
            <button type="submit" class="btn btn-primary" style="width:100%;margin-top:0.7rem;">Submit</button>
          </form>
          <div id="query-list-section" style="margin-top:2.5rem;">
            <h3 style="text-align:center; color:#6a82fb; margin-bottom:1.2rem;">Recent Queries</h3>
            <div class="queries-dropdown" style="max-width: 500px; margin: 0 auto 0.8rem auto;">
              <select id="recentQueriesSelect" class="query-input"></select>
            </div>
            <div id="recentQueryDetail" class="query-detail" style="max-width: 500px; margin: 0 auto 1rem auto; display:block;"></div>
            <div id="query-list">
              <!-- Queries will be rendered here by Flask -->
            </div>
          </div>
        </div>
      </section>
    </main>
    <footer class="footer">
      <div class="container footer-content">
        <div class="footer-social">
          <a href="https://www.instagram.com/sunrise_education_centre?igsh=OGc5enlsanE0eWJ2" target="_blank">Instagram</a>
          <a href="https://www.youtube.com/@MohitNariyani" target="_blank">YouTube</a>
        </div>
        <div class="footer-links">
          <a href="#">Privacy Policy</a>
          <a href="#">Contact Us</a>
        </div>
        <div class="footer-copy">&copy; 2024 Sunrise Education Centre</div>
      </div>
    </footer>
    <script src="script.js"></script>
    <!-- Rebuilt Notification Bell Script -->
    <script>
      document.addEventListener('DOMContentLoaded', function() {
        var notifBell = document.getElementById('notifBell');
        var notifDropdown = document.getElementById('notifDropdown');
        var notifContainer = document.getElementById('notifBellContainer');
      if (notifBell && notifDropdown) {
          // Handle notification clicks to mark as seen
          document.addEventListener('click', function(e) {
            if (e.target.closest('.notification-item')) {
              const notificationItem = e.target.closest('.notification-item');
              const notificationId = notificationItem.getAttribute('data-notification-id');
              
              // Mark notification as seen
              fetch('/mark-notification-seen', {
                method: 'POST',
                headers: {
                  'Content-Type': 'application/json',
                },
                body: JSON.stringify({
                  notification_id: notificationId
                })
              })
              .then(response => response.json())
              .then(data => {
                if (data.status === 'success') {
                  // Fade out the notification
                  notificationItem.style.opacity = '0.5';
                  notificationItem.style.background = 'rgba(106,130,251,0.1)';
                  
                  // Remove notification after a short delay
                  setTimeout(() => {
                    notificationItem.remove();
                    
                    // Check if no notifications left
                    const remainingNotifications = document.querySelectorAll('.notification-item');
                    if (remainingNotifications.length === 0) {
                      const noNotificationsLi = document.createElement('li');
                      noNotificationsLi.style.cssText = 'padding:1.1rem 1.2rem; color:var(--text-muted, #888); text-align:center; background:var(--bg-secondary, #f8fafc); border-radius:10px;';
                      noNotificationsLi.textContent = 'No new notifications.';
                      notifDropdown.querySelector('ul').appendChild(noNotificationsLi);
                    }
                  }, 500);
                }
              })
              .catch(error => {
                console.error('Error marking notification as seen:', error);
              });
            }
          });
        }
      });
    </script>
    <script src="script.js"></script>
    
    <script>
      // Function to redirect to specific class tab on study resources page
      function redirectToClass(classId) {
        // Check if user is logged in by looking for username in the page
        const username = document.querySelector('a[href="/logout"]');
        
        if (username) {
          // User is logged in, redirect to study resources with specific class tab
          const studyResourcesUrl = `/study-resources?class=${classId}`;
          window.location.href = studyResourcesUrl;
        } else {
          // User is not logged in, redirect to login page
          window.location.href = '/auth';
        }
      }
      
      // Function to show categories side panel for a specific class
      function showCategoriesForClass(classId, className) {
        const panelTitle = document.getElementById('panelTitle');
        const panelCategories = document.getElementById('panelCategories');
        const overlay = document.getElementById('categoriesOverlay');
        const sidePanel = document.getElementById('categoriesSidePanel');

        panelTitle.textContent = `${className} Categories`;
        panelCategories.innerHTML = '<div style="text-align: center; padding: 1.2rem; color:#666;">Loading...</div>';
        overlay.style.display = 'block';
        requestAnimationFrame(() => { sidePanel.style.right = '0'; });

        // Fetch categories for the specific class (by name)
        fetch(`/api/categories/by-name/${encodeURIComponent(classId)}`)
          .then(response => response.json())
          .then(data => {
            if (data.success && data.categories && data.categories.length > 0) {
              panelCategories.innerHTML = '';
              data.categories.forEach(category => {
                const item = document.createElement('div');
                item.style.padding = '0.75rem 0.6rem';
                item.style.border = '1px solid #eee';
                item.style.borderRadius = '10px';
                item.style.display = 'flex';
                item.style.flexDirection = 'column';
                item.style.gap = '0.4rem';
                item.innerHTML = `
                  <strong style="color:#232946;">${category.name}</strong>
                  <span style="color:#666; font-size:0.92rem;">${category.description || ''}</span>
                                     <a href="/study-resources?class=${data.class_id}&category=${category.id}" class="btn btn-primary" style="margin-top:0.2rem;">View Resources</a>
                `;
                panelCategories.appendChild(item);
              });
            } else {
              panelCategories.innerHTML = '<p style="color:#888;">No specific categories found for this class yet.</p>';
            }
          })
          .catch(error => {
            console.error('Error fetching categories:', error);
            panelCategories.innerHTML = '<p style="color:#d33;">Error loading categories.</p>';
          });
      }

             // Function to close the categories side panel
       function closeCategoriesPanel() {
         const overlay = document.getElementById('categoriesOverlay');
         const sidePanel = document.getElementById('categoriesSidePanel');
         sidePanel.style.right = '-380px';
         setTimeout(() => { overlay.style.display = 'none'; }, 250);
       }

       // Function to close the categories modal
       function closeCategoriesModal() {
         document.getElementById('categoriesModal').style.display = 'none';
       }

       // Close side panel on Escape key
       document.addEventListener('keydown', function(e) {
         if (e.key === 'Escape') {
           closeCategoriesPanel();
         }
       });

      // YouTube Video Functions
      let currentVideoIndex = 0;
      const videoPlaylist = [
        {
          id: 'Lq-5Gz7Mrl4',
          title: 'Mathematics Class 10 CHAPTER 8 TRIGONOMETRY',
          description: 'Complete explanation of Trigonometry with examples and practice questions'
        },
        {
          id: 'Lq-5Gz7Mrl4',
          title: 'Mathematics Class 10 - Chapter 1',
          description: 'Complete explanation of Real Numbers with examples and practice questions'
        },
        {
          id: 'Lq-5Gz7Mrl4',
          title: 'Class 11 Physics - Motion in a Plane',
          description: 'Complete concept explanation with numerical examples'
        },
        {
          id: 'Lq-5Gz7Mrl4',
          title: 'Class 12 Chemistry - Organic Chemistry',
          description: 'Hydrocarbons complete chapter with reactions'
        }
      ];
      
      function loadVideo(videoId, title = '', description = '') {
        const iframe = document.getElementById('mainVideoPlayer');
        const videoTitle = document.getElementById('videoTitle');
        const videoDescription = document.getElementById('videoDescription');
        
        // Update video source
        iframe.src = `https://www.youtube.com/embed/${videoId}?rel=0&modestbranding=1`;
        
        // Update video info
        if (title) videoTitle.textContent = title;
        if (description) videoDescription.textContent = description;
        
        // Smooth scroll to video section
        document.getElementById('youtube-section').scrollIntoView({ 
          behavior: 'smooth',
          block: 'center'
        });
      }
      
      function loadNextVideo() {
        currentVideoIndex = (currentVideoIndex + 1) % videoPlaylist.length;
        const video = videoPlaylist[currentVideoIndex];
        loadVideo(video.id, video.title, video.description);
      }
      
      function showVideoPlaylist() {
        // Create a modal or alert with playlist
        const playlistText = videoPlaylist.map((video, index) => 
          `${index + 1}. ${video.title}`
        ).join('\n');
        
        alert('📋 Video Playlist:\n\n' + playlistText + '\n\nClick on any video card to play!');
      }
      
      // Auto-play next video after current one ends
      function setupVideoEndListener() {
        const iframe = document.getElementById('mainVideoPlayer');
        if (iframe) {
          iframe.addEventListener('load', function() {
            // YouTube iframe doesn't support direct event listeners
            // This is a placeholder for future implementation
          });
        }
      }
      
      // Initialize YouTube section
      document.addEventListener('DOMContentLoaded', function() {
        setupVideoEndListener();
        
        // Add hover effects to video cards
        const videoCards = document.querySelectorAll('[onclick*="loadVideo"]');
        videoCards.forEach(card => {
          card.addEventListener('mouseenter', function() {
            this.style.transform = 'translateY(-5px) scale(1.02)';
            this.style.boxShadow = '0 8px 25px rgba(0, 0, 0, 0.2)';
          });
          
          card.addEventListener('mouseleave', function() {
            this.style.transform = 'translateY(0) scale(1)';
            this.style.boxShadow = 'none';
          });
        });
      });

      // Load recent queries on page load
      document.addEventListener('DOMContentLoaded', function() {
        loadRecentQueries();
        
        // Reload queries after form submission
        const queryForm = document.getElementById('queryForm');
        if (queryForm) {
          queryForm.addEventListener('submit', function(e) {
            // Use setTimeout to allow the form to submit and page to refresh
            setTimeout(function() {
              loadRecentQueries();
            }, 2000);
          });
        }
      });

      function loadRecentQueries() {
        fetch('/api/recent-queries')
          .then(response => response.json())
          .then(data => {
            if (data.success) {
              displayRecentQueries(data.queries);
            } else {
              console.error('Error loading queries:', data.error);
            }
          })
          .catch(error => {
            console.error('Error fetching queries:', error);
          });
      }

             function displayRecentQueries(queries) {
         // Populate dropdown
         const select = document.getElementById('recentQueriesSelect');
         const detail = document.getElementById('recentQueryDetail');
         if (select) {
           select.innerHTML = '';
           const placeholder = document.createElement('option');
           placeholder.value = '';
           placeholder.textContent = 'Select a query to view details...';
           placeholder.disabled = true;
           placeholder.selected = true;
           select.appendChild(placeholder);

           queries.forEach(q => {
             const label = (q.message || '').slice(0, 60).trim() + ((q.message || '').length > 60 ? '…' : '');
             const opt = document.createElement('option');
             opt.value = String(q.id);
             opt.textContent = label;
             select.appendChild(opt);
           });

           select.onchange = () => {
             const id = select.value;
             const q = queries.find(x => String(x.id) === id);
             if (!q) { detail.innerHTML = ''; return; }
             const submittedDate = new Date(q.submitted_at).toLocaleString();
             const statusBadge = q.status || 'pending';
             const responded = q.responded_at ? new Date(q.responded_at).toLocaleString() : '';
             detail.innerHTML = `
               <div class="query-item">
                 <div class="query-header">
                   <div class="query-meta">
                     <span class="query-date">Submitted: ${submittedDate}</span>
                     <span class="query-status ${statusBadge === 'responded' ? 'status-responded' : (statusBadge === 'pending' ? 'status-pending' : 'status-in-progress')}">${statusBadge}</span>
                   </div>
                 </div>
                 <div class="query-content">
                   <p class="query-message">${q.message || ''}</p>
                   ${q.response ? `<div class="query-response"><strong>Response:</strong><p>${q.response}</p>${responded ? `<small class="response-date">Responded on ${responded}</small>` : ''}</div>` : ''}
                 </div>
               </div>`;
           };
         }

        const queryList = document.getElementById('query-list');
        const querySection = document.getElementById('query-list-section');
        
        if (queries.length === 0) {
          querySection.style.display = 'none';
          return;
        }

        querySection.style.display = 'block';
        queryList.innerHTML = '';

        queries.forEach(query => {
          const queryItem = document.createElement('div');
          queryItem.className = 'query-item';
          
          // Format date
          const submittedDate = new Date(query.submitted_at).toLocaleDateString();
          const submittedTime = new Date(query.submitted_at).toLocaleTimeString([], {hour: '2-digit', minute:'2-digit'});
          
          // Status badge
          const statusClass = query.status === 'responded' ? 'status-responded' : 
                             query.status === 'pending' ? 'status-pending' : 'status-in-progress';
          
          queryItem.innerHTML = `
            <div class="query-header">
              <div class="query-meta">
                <span class="query-date">${submittedDate} at ${submittedTime}</span>
                <span class="query-status ${statusClass}">${query.status}</span>
              </div>
            </div>
            <div class="query-content">
              <p class="query-message">${query.message}</p>
              ${query.response ? `
                <div class="query-response">
                  <strong>Response:</strong>
                  <p>${query.response}</p>
                  <small class="response-date">Responded on ${new Date(query.responded_at).toLocaleDateString()}</small>
                </div>
              ` : ''}
            </div>
          `;
          
          queryList.appendChild(queryItem);
        });
      }
    </script>
    <style>
      .query-card {
        max-width: 500px;
        margin: 2rem auto 2.5rem auto;
        background: #f8fafc;
        border-radius: 18px;
        box-shadow: 0 4px 24px rgba(100,100,255,0.10);
        padding: 1.2rem 1rem 1rem 1rem;
        text-align: center;
      }
      .query-input {
        width: 100%;
        margin-bottom: 1rem;
        padding: 0.7rem 1.1rem;
        border-radius: 14px;
        border: 1px solid #d1d5db;
        font-size: 1rem;
        background: #fff;
        color: #232946;
        box-sizing: border-box;
      }
      .query-input:focus {
        outline: none;
        border-color: #6a82fb;
        background: #f0f4ff;
      }
      body.dark-mode .query-card {
        background: #232946 !important;
        box-shadow: 0 4px 24px rgba(35,41,70,0.25) !important;
      }
      body.dark-mode .query-input {
        background: #181c2a;
        color: #f4f4f4;
        border: 1px solid #444a6d;
      }
      body.dark-mode .query-input:focus {
        background: #232946;
        border-color: #6a82fb;
      }
      .query-card h2, .query-card h3 {
        color: #6a82fb;
      }
      body.dark-mode .query-card h2, body.dark-mode .query-card h3 {
        color: #aabfff;
      }

      /* Recent Queries Styles */
      .query-item {
        background: #fff;
        border: 1px solid #e2e8f0;
        border-radius: 12px;
        padding: 1rem;
        margin-bottom: 1rem;
        box-shadow: 0 2px 8px rgba(0,0,0,0.05);
        transition: all 0.3s ease;
      }

      .query-item:hover {
        transform: translateY(-2px);
        box-shadow: 0 4px 16px rgba(106,130,251,0.15);
      }

      .query-header {
        display: flex;
        justify-content: space-between;
        align-items: center;
        margin-bottom: 0.8rem;
      }

      .query-meta {
        display: flex;
        flex-direction: column;
        gap: 0.3rem;
      }

      .query-date {
        font-size: 0.85rem;
        color: #64748b;
        font-weight: 500;
      }

      .query-status {
        font-size: 0.75rem;
        padding: 0.25rem 0.6rem;
        border-radius: 12px;
        font-weight: 600;
        text-transform: uppercase;
        letter-spacing: 0.5px;
        width: fit-content;
      }

      .status-pending {
        background: #fef3c7;
        color: #92400e;
      }

      .status-responded {
        background: #d1fae5;
        color: #065f46;
      }

      .status-in-progress {
        background: #dbeafe;
        color: #1e40af;
      }

      .query-content {
        text-align: left;
      }

      .query-message {
        font-size: 0.9rem;
        color: #374151;
        line-height: 1.5;
        margin-bottom: 0.8rem;
        font-style: italic;
      }

      .query-response {
        background: #f8fafc;
        border-left: 3px solid #6a82fb;
        padding: 0.8rem;
        border-radius: 8px;
        margin-top: 0.8rem;
      }

      .query-response strong {
        color: #6a82fb;
        font-size: 0.85rem;
        display: block;
        margin-bottom: 0.5rem;
      }

      .query-response p {
        font-size: 0.85rem;
        color: #374151;
        line-height: 1.4;
        margin-bottom: 0.5rem;
      }

      .response-date {
        font-size: 0.75rem;
        color: #9ca3af;
        font-style: italic;
      }

      /* Dark mode styles for query items */
      body.dark-mode .query-item {
        background: #1e293b;
        border: 1px solid #334155;
      }

      body.dark-mode .query-item:hover {
        box-shadow: 0 4px 16px rgba(106,130,251,0.25);
      }

      body.dark-mode .query-date {
        color: #94a3b8;
      }

      body.dark-mode .query-message {
        color: #e2e8f0;
      }

      body.dark-mode .query-response {
        background: #0f172a;
        border-left-color: #6a82fb;
      }

      body.dark-mode .query-response p {
        color: #e2e8f0;
      }

      body.dark-mode .response-date {
        color: #64748b;
      }
      
      /* Dark mode styles for welcome section */
      body.dark-mode #welcome-card {
        background: linear-gradient(135deg, #2a3a5a 0%, #1e2a3a 100%) !important;
        box-shadow: 0 8px 32px rgba(106,130,251,0.25) !important;
      }
      
      body.dark-mode #welcome-title {
        color: #f4f4f4 !important;
      }
      
      body.dark-mode #welcome-text {
        color: #e0e0e0 !important;
        opacity: 0.9 !important;
      }
      
      /* Dark mode styles for Our Location section */
      body.dark-mode #location-title {
        color: #aabfff !important;
      }
      
      body.dark-mode #location-address {
        color: #e0e0e0 !important;
      }
      
      body.dark-mode #location-map {
        box-shadow: 0 4px 24px rgba(106,130,251,0.25) !important;
      }
      
      /* Subject button styles */
      .subject-btn {
        transition: all 0.3s ease;
        position: relative;
        overflow: hidden;
      }
      
      .subject-btn:hover {
        transform: translateY(-2px);
        box-shadow: 0 6px 20px rgba(0,0,0,0.15);
      }
      
      .subject-btn:active {
        transform: translateY(0);
      }
      
      /* Add a subtle glow effect on hover */
      .subject-btn::before {
        content: '';
        position: absolute;
        top: 0;
        left: -100%;
        width: 100%;
        height: 100%;
        background: linear-gradient(90deg, transparent, rgba(255,255,255,0.2), transparent);
        transition: left 0.5s;
      }
      
      .subject-btn:hover::before {
        left: 100%;
      }
    </style>
  </body>
</html><|MERGE_RESOLUTION|>--- conflicted
+++ resolved
@@ -290,7 +290,6 @@
           <div class="fame-card">
             <div class="fame-image-wrapper">
               <img src="student_achievements/2024_2025_achievements.jpeg" alt="JIYA MENGHANI" class="fame-photo">
-<<<<<<< HEAD
               <div class="fame-overlay">
                 <div class="fame-name">JIYA MENGHANI</div>
                 <div class="fame-meta"><span>100/100</span><span>X-Standard MATHS</span><span>2024-25</span></div>
@@ -337,54 +336,6 @@
             <div class="fame-image-wrapper">
               <img src="img/yash.jpg" alt="PRANAV LALWANI" class="fame-photo">
               <div class="fame-overlay">
-=======
-              <div class="fame-overlay">
-                <div class="fame-name">JIYA MENGHANI</div>
-                <div class="fame-meta"><span>100/100</span><span>X-Standard MATHS</span><span>2024-25</span></div>
-              </div>
-            </div>
-          </div>
-          <div class="fame-card">
-            <div class="fame-image-wrapper">
-              <img src="img/yash.jpg" alt="MAYUR SABNANI" class="fame-photo">
-              <div class="fame-overlay">
-                <div class="fame-name">MAYUR SABNANI</div>
-                <div class="fame-meta"><span>97/100</span><span>X-Standard MATHS</span><span>2024-25</span></div>
-              </div>
-            </div>
-          </div>
-          <div class="fame-card">
-            <div class="fame-image-wrapper">
-              <img src="img/IMG-20250706-WA0000.jpg" alt="RITIK MOTWANI" class="fame-photo">
-              <div class="fame-overlay">
-                <div class="fame-name">RITIK MOTWANI</div>
-                <div class="fame-meta"><span>93/100</span><span>X-Standard MATHS</span><span>2024-25</span></div>
-              </div>
-            </div>
-          </div>
-          <div class="fame-card">
-            <div class="fame-image-wrapper">
-              <img src="img/yash.jpg" alt="UDAY POPTANI" class="fame-photo">
-              <div class="fame-overlay">
-                <div class="fame-name">UDAY POPTANI</div>
-                <div class="fame-meta"><span>87/100</span><span>X-Standard MATHS</span><span>2024-25</span></div>
-              </div>
-            </div>
-          </div>
-          <div class="fame-card">
-            <div class="fame-image-wrapper">
-              <img src="img/IMG-20250706-WA0000.jpg" alt="YATHARTH VERMA" class="fame-photo">
-              <div class="fame-overlay">
-                <div class="fame-name">YATHARTH VERMA</div>
-                <div class="fame-meta"><span>85/100</span><span>X-Standard MATHS</span><span>2024-25</span></div>
-              </div>
-            </div>
-          </div>
-          <div class="fame-card">
-            <div class="fame-image-wrapper">
-              <img src="img/yash.jpg" alt="PRANAV LALWANI" class="fame-photo">
-              <div class="fame-overlay">
->>>>>>> ddba166d
                 <div class="fame-name">PRANAV LALWANI</div>
                 <div class="fame-meta"><span>85/100</span><span>X-Basic MATHS</span><span>2024-25</span></div>
               </div>
