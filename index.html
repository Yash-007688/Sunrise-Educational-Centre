--- conflicted
+++ resolved
@@ -6,619 +6,6 @@
     <title>Sunrise Education Centre</title>
     <link rel="icon" type="image/png" href="/favicon.ico">
     <link rel="apple-touch-icon" href="/apple-touch-icon.png">
-<<<<<<< HEAD
-    <link rel="stylesheet" href="https://fonts.googleapis.com/css2?family=Inter:wght@300;400;500;600;700;800&display=swap">
-    <link rel="stylesheet" href="style.css" />
-    <style>
-      /* Enhanced Modern UI Styles */
-      :root {
-        --primary-color: #6a82fb;
-        --secondary-color: #fc5c7d;
-        --accent-color: #ffd700;
-        --dark-color: #232946;
-        --light-color: #f8fafc;
-        --gradient-primary: linear-gradient(135deg, #6a82fb 0%, #764ba2 100%);
-        --gradient-secondary: linear-gradient(135deg, #fc5c7d 0%, #f093fb 100%);
-        --gradient-accent: linear-gradient(135deg, #ffd700 0%, #ffed4e 100%);
-        --shadow-sm: 0 2px 8px rgba(0,0,0,0.1);
-        --shadow-md: 0 8px 32px rgba(0,0,0,0.12);
-        --shadow-lg: 0 16px 64px rgba(0,0,0,0.15);
-        --border-radius: 16px;
-        --transition: all 0.3s cubic-bezier(0.4, 0, 0.2, 1);
-      }
-
-      /* Enhanced Navigation */
-      .navbar {
-        backdrop-filter: blur(20px);
-        background: rgba(255, 255, 255, 0.9);
-        border-bottom: 1px solid rgba(106, 130, 251, 0.1);
-        transition: var(--transition);
-      }
-
-      .navbar.scrolled {
-        background: rgba(255, 255, 255, 0.95);
-        box-shadow: var(--shadow-md);
-      }
-
-      .nav-logo img {
-        transition: var(--transition);
-        filter: drop-shadow(0 2px 8px rgba(106, 130, 251, 0.3));
-      }
-
-      .nav-logo img:hover {
-        transform: scale(1.05);
-        filter: drop-shadow(0 4px 16px rgba(106, 130, 251, 0.5));
-      }
-
-      .nav-links a {
-        position: relative;
-        transition: var(--transition);
-        font-weight: 500;
-      }
-
-      .nav-links a::after {
-        content: '';
-        position: absolute;
-        bottom: -4px;
-        left: 50%;
-        width: 0;
-        height: 2px;
-        background: var(--gradient-primary);
-        transition: var(--transition);
-        transform: translateX(-50%);
-      }
-
-      .nav-links a:hover::after {
-        width: 100%;
-      }
-
-      /* Enhanced Hero Section */
-      .hero-section {
-        background: linear-gradient(135deg, rgba(106, 130, 251, 0.9) 0%, rgba(118, 75, 162, 0.9) 100%);
-        position: relative;
-        overflow: hidden;
-        min-height: 100vh;
-        display: flex;
-        align-items: center;
-      }
-
-      .hero-section::before {
-        content: '';
-        position: absolute;
-        top: 0;
-        left: 0;
-        right: 0;
-        bottom: 0;
-        background: url('attached_assets/image_1750584670920.png') center/cover no-repeat;
-        opacity: 0.1;
-        z-index: 1;
-      }
-
-      .hero-section::after {
-        content: '';
-        position: absolute;
-        top: -50%;
-        left: -50%;
-        width: 200%;
-        height: 200%;
-        background: radial-gradient(circle, rgba(255,255,255,0.1) 0%, transparent 70%);
-        animation: float 20s ease-in-out infinite;
-        z-index: 2;
-      }
-
-      @keyframes float {
-        0%, 100% { transform: translate(0, 0) rotate(0deg); }
-        33% { transform: translate(30px, -30px) rotate(120deg); }
-        66% { transform: translate(-20px, 20px) rotate(240deg); }
-      }
-
-      .hero-content {
-        position: relative;
-        z-index: 3;
-        text-align: center;
-        color: white;
-        max-width: 800px;
-        margin: 0 auto;
-        padding: 2rem;
-      }
-
-      .hero-content h1 {
-        font-size: clamp(2.5rem, 5vw, 4rem);
-        font-weight: 800;
-        margin-bottom: 1.5rem;
-        text-shadow: 0 4px 20px rgba(0,0,0,0.3);
-        line-height: 1.2;
-      }
-
-      .hero-content p {
-        font-size: clamp(1.1rem, 2.5vw, 1.4rem);
-        margin-bottom: 2.5rem;
-        opacity: 0.95;
-        font-weight: 400;
-        line-height: 1.6;
-      }
-
-      /* Enhanced Buttons */
-      .btn {
-        position: relative;
-        overflow: hidden;
-        border-radius: var(--border-radius);
-        font-weight: 600;
-        letter-spacing: 0.5px;
-        transition: var(--transition);
-        border: none;
-        cursor: pointer;
-        text-decoration: none;
-        display: inline-flex;
-        align-items: center;
-        justify-content: center;
-        gap: 0.5rem;
-      }
-
-      .btn-cta {
-        background: var(--gradient-secondary);
-        color: white;
-        padding: 1rem 2.5rem;
-        font-size: 1.1rem;
-        box-shadow: var(--shadow-md);
-        transform: translateY(0);
-      }
-
-      .btn-cta:hover {
-        transform: translateY(-4px);
-        box-shadow: var(--shadow-lg);
-      }
-
-      .btn-cta::before {
-        content: '';
-        position: absolute;
-        top: 0;
-        left: -100%;
-        width: 100%;
-        height: 100%;
-        background: linear-gradient(90deg, transparent, rgba(255,255,255,0.2), transparent);
-        transition: left 0.5s;
-      }
-
-      .btn-cta:hover::before {
-        left: 100%;
-      }
-
-      /* Enhanced Year Toggle Buttons */
-      .year-toggle-btn {
-        background: var(--gradient-accent);
-        color: var(--dark-color);
-        border: 3px solid var(--dark-color);
-        padding: 1.2rem 2.5rem;
-        border-radius: var(--border-radius);
-        font-weight: 700;
-        font-size: 1.1rem;
-        cursor: pointer;
-        box-shadow: var(--shadow-md);
-        transition: var(--transition);
-        position: relative;
-        overflow: hidden;
-      }
-
-      .year-toggle-btn::before {
-        content: '';
-        position: absolute;
-        top: 0;
-        left: -100%;
-        width: 100%;
-        height: 100%;
-        background: linear-gradient(90deg, transparent, rgba(255,255,255,0.3), transparent);
-        transition: left 0.5s;
-      }
-
-      .year-toggle-btn:hover::before {
-        left: 100%;
-      }
-
-      .year-toggle-btn:hover {
-        transform: translateY(-4px) scale(1.05);
-        box-shadow: var(--shadow-lg);
-      }
-
-      .year-toggle-btn.active {
-        transform: scale(1.1);
-        box-shadow: var(--shadow-lg);
-        border-color: var(--primary-color);
-      }
-
-      /* Enhanced Year Content Sections */
-      .year-content {
-        display: none;
-        animation: slideUp 0.6s ease-out;
-      }
-
-      .year-content.active {
-        display: block;
-      }
-
-      @keyframes slideUp {
-        from { 
-          opacity: 0; 
-          transform: translateY(30px); 
-        }
-        to { 
-          opacity: 1; 
-          transform: translateY(0); 
-        }
-      }
-
-      /* Responsive Design */
-      @media (max-width: 768px) {
-        .hero-content {
-          padding: 1rem;
-        }
-        
-        .year-toggle-btn {
-          padding: 1rem 1.5rem;
-          font-size: 1rem;
-          margin: 0.5rem;
-        }
-        
-        .nav-links {
-          background: rgba(255, 255, 255, 0.95);
-          backdrop-filter: blur(20px);
-        }
-      }
-
-      @media (max-width: 480px) {
-        .hero-content h1 {
-          font-size: 2rem;
-        }
-        
-        .hero-content p {
-          font-size: 1rem;
-        }
-        
-        .btn-cta {
-          padding: 0.8rem 2rem;
-          font-size: 1rem;
-        }
-      }
-    </style>
-  </head>
-  <body>
-    <nav class="navbar glassmorphic" id="navbar">
-      <div class="container nav-content">
-        <div class="nav-logo">
-          <img src="attached_assets/image_1750584670920.png" alt="Sunrise Education Centre Logo">
-        </div>
-        <ul class="nav-links">
-          <li><a href="#about-us">About</a></li>
-          <li><a href="/online-class">Live Class</a></li>
-          <li><a href="/study-resources">Study Resources</a></li>
-          <li><a href="/forum">Forum</a></li>
-          <li class="profile-dropdown" style="position:relative;">
-            <a href="/profile" id="profileLink">Profile</a>
-            <div class="profile-dropdown-menu" id="profileDropdown">
-              <a href="/profile" class="dropdown-item">
-                <svg width="16" height="16" viewBox="0 0 24 24" fill="none" style="margin-right:8px;"><path d="M12 12c2.21 0 4-1.79 4-4s-1.79-4-4-4-4 1.79-4 4 1.79 4 4 4zm0 2c-2.67 0-8 1.34-8 4v2h16v-2c0-2.66-5.33-4-8-4z" fill="currentColor"/></svg>
-                My Profile
-              </a>
-              <a href="/logout" class="dropdown-item">
-                <svg width="16" height="16" viewBox="0 0 24 24" fill="none" style="margin-right:8px;"><path d="M17 7l-1.41 1.41L18.17 11H8v2h10.17l-2.58 2.58L17 17l5-5zM4 5h8V3H4c-1.1 0-2 .9-2 2v14c0 1.1.9 2 2 8v-2H4V5z" fill="currentColor"/></svg>
-                Logout
-              </a>
-            </div>
-          </li>
-          <!-- Enhanced Notification Bell -->
-          <li style="position:relative;">
-            <button id="notifBell" style="background:none; border:none; cursor:pointer; position:relative; padding: 0.5rem; border-radius: 50%; transition: var(--transition);">
-              <svg width="26" height="26" viewBox="0 0 24 24" fill="none" style="vertical-align:middle; transition: var(--transition);"><path d="M12 22c1.1 0 2-.9 2-2h-4a2 2 0 0 0 2 2zm6-6V11c0-3.07-1.63-5.64-5-6.32V4a1 1 0 1 0-2 0v.68C7.63 5.36 6 7.92 6 11v5l-1.29 1.29A1 1 0 0 0 6 19h12a1 1 0 0 0 .71-1.71L18 16z" fill="currentColor"/></svg>
-              <span id="notificationCount" style="position:absolute;top:-5px;right:-5px;width:20px;height:20px;background:var(--secondary-color);border-radius:50%;color:white;font-size:11px;font-weight:bold;display:flex;align-items:center;justify-content:center;box-shadow: var(--shadow-sm);">{{ user_notifications|length if user_notifications else 0 }}</span>
-            </button>
-            <div id="notifDropdown" style="display:none; position:absolute; right:0; top:45px; background:#fff; min-width:350px; box-shadow:var(--shadow-lg); border-radius:var(--border-radius); z-index:100; padding:1.5rem; border: 1px solid rgba(106,130,251,0.1);">
-              <div style="display:flex; align-items:center; justify-content:space-between; margin-bottom:1rem;">
-                <strong style="color:var(--primary-color); font-size:1.1rem;">🔔 Notifications</strong>
-                <button onclick="markAllAsRead()" style="background:var(--gradient-primary); color:white; border:none; padding:0.5rem 1rem; border-radius:8px; font-size:0.8rem; cursor:pointer; transition:var(--transition);">Mark All Read</button>
-              </div>
-              <ul style="list-style:none; padding:0; margin:0; max-height:300px; overflow-y:auto;">
-                {% if user_notifications and user_notifications|length > 0 %}
-                {% for notification in user_notifications %}
-                  {% if notification|length >= 7 %}
-                    {% set id, message, created_at, status, notification_type, scheduled_time, item_type = notification %}
-                    {% if item_type == 'personal_chat' %}
-                      {% set sender_name = notification[7] if notification|length > 7 else 'User' %}
-                      <li class="notification-item personal-chat-item" data-notification-id="{{ id }}" data-type="personal_chat" style="padding:1rem; border-radius:12px; margin-bottom:0.8rem; background:rgba(252,92,125,0.05); border-left:4px solid var(--secondary-color); cursor:pointer; transition:var(--transition);" onmouseover="this.style.background='rgba(252,92,125,0.1)'" onmouseout="this.style.background='rgba(252,92,125,0.05)'">
-                        <div style="display:flex; align-items:center; gap:0.5rem; margin-bottom:0.5rem;">
-                          <span style="background:var(--secondary-color); color:white; padding:0.2rem 0.6rem; border-radius:20px; font-size:0.7rem; font-weight:600;">💬</span>
-                          <span style="color:var(--secondary-color); font-size:0.9rem; font-weight:600;">@{{ sender_name }}</span>
-                        </div>
-                        <div style="color:#232946; font-size:0.95rem; line-height:1.4; margin-bottom:0.5rem;">{{ message }}</div>
-                        <div style="font-size:0.8rem; color:#666; display:flex; align-items:center; gap:0.5rem;">
-                          <span>🕒 {{ format_datetime_for_display(created_at) }}</span>
-                        </div>
-                      </li>
-                    {% else %}
-                      <li class="notification-item" data-notification-id="{{ id }}" data-type="notification" style="padding:1rem; border-radius:12px; margin-bottom:0.8rem; background:rgba(106,130,251,0.05); border-left:4px solid var(--primary-color); cursor:pointer; transition:var(--transition);" onmouseover="this.style.background='rgba(106,130,251,0.1)'" onmouseout="this.style.background='rgba(106,130,251,0.05)'">
-                        <div style="display:flex; align-items:center; gap:0.5rem; margin-bottom:0.5rem;">
-                          <span style="background:var(--primary-color); color:white; padding:0.2rem 0.6rem; border-radius:20px; font-size:0.7rem; font-weight:600;">📢</span>
-                        </div>
-                        <div style="color:#232946; font-size:0.95rem; line-height:1.4; margin-bottom:0.5rem;">{{ message }}</div>
-                        <div style="font-size:0.8rem; color:#666; display:flex; align-items:center; gap:0.5rem;">
-                          <span>🕒 {{ format_datetime_for_display(created_at) }}</span>
-                        </div>
-                      </li>
-                    {% endif %}
-                  {% else %}
-                    <!-- Fallback for old notification format -->
-                    {% set id, message, created_at, status, notification_type, scheduled_time = notification %}
-                    <li class="notification-item" data-notification-id="{{ id }}" data-type="notification" style="padding:1rem; border-radius:12px; margin-bottom:0.8rem; background:rgba(106,130,251,0.05); border-left:4px solid var(--primary-color); cursor:pointer; transition:var(--transition);" onmouseover="this.style.background='rgba(106,130,251,0.1)'" onmouseout="this.style.background='rgba(106,130,251,0.05)'">
-                      <div style="display:flex; align-items:center; gap:0.5rem; margin-bottom:0.5rem;">
-                        <span style="background:var(--primary-color); color:white; padding:0.2rem 0.6rem; border-radius:20px; font-size:0.7rem; font-weight:600;">📢</span>
-                      </div>
-                      <div style="color:#232946; font-size:0.95rem; line-height:1.4; margin-bottom:0.5rem;">{{ message }}</div>
-                      <div style="font-size:0.8rem; color:#666; display:flex; align-items:center; gap:0.5rem;">
-                        <span>🕒 {{ format_datetime_for_display(created_at) }}</span>
-                      </div>
-                    </li>
-                  {% endif %}
-                {% endfor %}
-                {% else %}
-                  <li style="padding:2rem; color:#888; text-align:center; background:rgba(106,130,251,0.05); border-radius:12px;">
-                    <div style="font-size:3rem; margin-bottom:1rem;">🔕</div>
-                    <div style="font-size:1.1rem; color:#666; margin-bottom:0.5rem;">No new notifications</div>
-                    <div style="font-size:0.9rem; color:#999;">You're all caught up!</div>
-                  </li>
-                {% endif %}
-              </ul>
-            </div>
-          </li>
-          {% if username %}
-            <li><a href="/logout" class="btn btn-primary">Logout</a></li>
-          {% else %}
-            <li><a href="/auth" class="btn btn-primary">Login</a></li>
-          {% endif %}
-        </ul>
-        <button class="hamburger">
-          <span class="bar"></span>
-          <span class="bar"></span>
-          <span class="bar"></span>
-        </button>
-      </div>
-    </nav>
-
-    <header class="hero-section">
-      <div class="hero-content">
-        <h1><span id="typing-hero"></span></h1>
-        <p>Your trusted guide for Class 9-12. Personalized coaching, real results.</p>
-        <div style="text-align:center; margin:3rem 0;">
-          <a href="#subjects-we-offer" class="btn btn-cta">
-            <span>🚀 Explore Programs</span>
-            <svg width="20" height="20" viewBox="0 0 24 24" fill="none" style="transition: var(--transition);">
-              <path d="M7 17l9.2-9.2M17 17V7H7" stroke="currentColor" stroke-width="2" stroke-linecap="round" stroke-linejoin="round"/>
-            </svg>
-          </a>
-        </div>
-      </div>
-    </header>
-    
-    <!-- Student Achievements Section -->
-    <section class="wall-of-fame-section" style="background: linear-gradient(135deg, #ffd700 0%, #ffed4e 100%); padding: 3rem 0; margin: 2rem 0;">
-      <div class="container">
-        <h2 style="text-align: center; color: #232946; font-size: 2.5rem; margin-bottom: 1rem;">SUNRISE EDUCATION CENTRE SCHOLARS</h2>
-        <p style="text-align: center; color: #232946; font-size: 1.1rem; margin-bottom: 2rem; font-weight: 600;">Er. Mohit Nariyani</p>
-        
-        <!-- Academic Year Toggle Buttons -->
-        <div style="text-align: center; margin-bottom: 2rem;">
-          <button id="year2025" class="year-toggle-btn active" onclick="showYear('2025')" style="background: linear-gradient(135deg, #ffd700 0%, #ffed4e 100%); color: #232946; border: 3px solid #232946; padding: 1rem 2rem; margin: 0 0.5rem; border-radius: 15px; font-weight: 700; font-size: 1.1rem; cursor: pointer; box-shadow: 0 4px 16px rgba(0,0,0,0.2); transition: all 0.3s ease;">
-            2024-25 Academic Year
-          </button>
-          <button id="year2024" class="year-toggle-btn" onclick="showYear('2024')" style="background: linear-gradient(135deg, #667eea 0%, #764ba2 100%); color: white; border: 3px solid #667eea; padding: 1rem 2rem; margin: 0 0.5rem; border-radius: 15px; font-weight: 700; font-size: 1.1rem; cursor: pointer; box-shadow: 0 4px 16px rgba(0,0,0,0.2); transition: all 0.3s ease;">
-            2023-24 Academic Year
-          </button>
-        </div>
-        
-        <!-- 2024-25 Content -->
-        <div id="year2025Content" class="year-content active">
-          <!-- 2024-25 Top Achievements Grid -->
-          <div style="display: grid; grid-template-columns: repeat(auto-fit, minmax(380px, 1fr)); gap: 2rem; margin-bottom: 2rem;">
-            
-            <!-- 2024-2025 Scholars Card -->
-            <div class="achievement-card" style="background: rgba(255,255,255,0.95); border-radius: 20px; padding: 2rem; box-shadow: 0 8px 32px rgba(0,0,0,0.1); text-align: center;">
-              <h3 style="color: #232946; margin-bottom: 1rem; font-size: 1.4rem; font-weight: 700;">🎓 Academic Year 2024-2025</h3>
-              <div style="background: rgba(106,130,251,0.2); padding: 0.5rem; border-radius: 10px; margin-bottom: 1rem;">
-                <strong style="color: #232946;">Class X - CBSE Board</strong>
-              </div>
-              <img src="student_achievements/2024_2025_achievements.jpeg" alt="2024-2025 Scholars" style="width: 100%; max-width: 350px; height: auto; border-radius: 15px; margin-bottom: 1.5rem; box-shadow: 0 4px 16px rgba(0,0,0,0.1);">
-              
-              <!-- Top Performers Grid -->
-              <div style="display: grid; grid-template-columns: repeat(2, 1fr); gap: 0.8rem;">
-                <div class="student-card" style="background: rgba(106,130,251,0.15); padding: 1rem; border-radius: 12px; border: 2px solid rgba(106,130,251,0.3);">
-                  <div style="font-weight: 700; color: #232946; font-size: 0.9rem; margin-bottom: 0.3rem;">JIYA MENGHANI</div>
-                  <div style="font-size: 1.3rem; font-weight: 700; color: #6a82fb; margin-bottom: 0.2rem;">100/100</div>
-                  <div style="color: #232946; font-size: 0.8rem; margin-bottom: 0.2rem;">X-Standard MATHS</div>
-                  <div style="color: #666; font-size: 0.75rem;">Class X - 2025 • City Topper (4th Rank) • 98%</div>
-                </div>
-                <div class="student-card" style="background: rgba(252,92,125,0.15); padding: 1rem; border-radius: 12px; border: 2px solid rgba(252,92,125,0.3);">
-                  <div style="font-weight: 700; color: #232946; font-size: 0.9rem; margin-bottom: 0.3rem;">MAYUR SABNANI</div>
-                  <div style="font-size: 1.3rem; font-weight: 700; color: #fc5c7d; margin-bottom: 0.2rem;">97/100</div>
-                  <div style="color: #232946; font-size: 0.8rem; margin-bottom: 0.2rem;">X-Standard MATHS</div>
-                  <div style="color: #666; font-size: 0.75rem;">Class X - 2025 • District Topper</div>
-                </div>
-                <div class="student-card" style="background: rgba(100,200,100,0.15); padding: 1rem; border-radius: 12px; border: 2px solid rgba(100,200,100,0.3);">
-                  <div style="font-weight: 700; color: #232946; font-size: 0.9rem; margin-bottom: 0.3rem;">RITIK MOTWANI</div>
-                  <div style="font-size: 1.3rem; font-weight: 700; color: #64c864; margin-bottom: 0.2rem;">93/100</div>
-                  <div style="color: #232946; font-size: 0.8rem; margin-bottom: 0.2rem;">X-Standard MATHS</div>
-                  <div style="color: #666; font-size: 0.75rem;">Class X - 2025 • School Topper</div>
-                </div>
-                <div class="student-card" style="background: rgba(255,193,7,0.15); padding: 1rem; border-radius: 12px; border: 2px solid rgba(255,193,7,0.3);">
-                  <div style="font-weight: 700; color: #232946; font-size: 0.9rem; margin-bottom: 0.3rem;">UDAY POPTANI</div>
-                  <div style="font-size: 1.3rem; font-weight: 700; color: #ffc107; margin-bottom: 0.2rem;">87/100</div>
-                  <div style="color: #232946; font-size: 0.8rem; margin-bottom: 0.2rem;">X-Standard MATHS</div>
-                  <div style="color: #666; font-size: 0.75rem;">Class X - 2025 • Merit Holder</div>
-                </div>
-              </div>
-            </div>
-
-            <!-- 2024-2025 Basic Mathematics Card -->
-            <div class="achievement-card" style="background: rgba(255,255,255,0.95); border-radius: 20px; padding: 2rem; box-shadow: 0 8px 32px rgba(0,0,0,0.1); text-align: center;">
-              <h3 style="color: #232946; margin-bottom: 1rem; font-size: 1.4rem; font-weight: 700;">📚 Basic Mathematics</h3>
-              <div style="background: rgba(100,200,100,0.2); padding: 0.5rem; border-radius: 10px; margin-bottom: 1rem;">
-                <strong style="color: #232946;">Class X - CBSE Board</strong>
-              </div>
-              <img src="student_achievements/2024_2025_achievements.jpeg" alt="2024-2025 Basic Math Scholars" style="width: 100%; max-width: 350px; height: auto; border-radius: 15px; margin-bottom: 1.5rem; box-shadow: 0 4px 16px rgba(0,0,0,0.1);">
-              
-              <!-- Basic Math Top Performers -->
-              <div style="display: grid; grid-template-columns: repeat(2, 1fr); gap: 0.8rem;">
-                <div class="student-card" style="background: rgba(100,200,100,0.15); padding: 1rem; border-radius: 12px; border: 2px solid rgba(100,200,100,0.3);">
-                  <div style="font-weight: 700; color: #232946; font-size: 0.9rem; margin-bottom: 0.3rem;">YATHARTH VERMA</div>
-                  <div style="font-size: 1.3rem; font-weight: 700; color: #64c864; margin-bottom: 0.2rem;">85/100</div>
-                  <div style="color: #232946; font-size: 0.8rem; margin-bottom: 0.2rem;">X-Basic MATHS</div>
-                  <div style="color: #666; font-size: 0.75rem;">Class X - 2025 • Subject Topper</div>
-                </div>
-                <div class="student-card" style="background: rgba(255,193,7,0.15); padding: 1rem; border-radius: 12px; border: 2px solid rgba(255,193,7,0.3);">
-                  <div style="font-weight: 700; color: #232946; font-size: 0.9rem; margin-bottom: 0.3rem;">PRANAV LALWANI</div>
-                  <div style="font-size: 1.3rem; font-weight: 700; color: #ffc107; margin-bottom: 0.2rem;">85/100</div>
-                  <div style="color: #232946; font-size: 0.8rem; margin-bottom: 0.2rem;">X-Basic MATHS</div>
-                  <div style="color: #666; font-size: 0.75rem;">Class X - 2025 • Merit Holder</div>
-                </div>
-              </div>
-            </div>
-          </div>
-
-          <!-- 2024-25 Wall of Fame - Horizontal Slider -->
-          <div style="text-align: center; margin-bottom: 2rem;">
-            <h3 style="color: #232946; font-size: 1.8rem; margin-bottom: 1.5rem;">🏆 2024-25 Wall of Fame</h3>
-          </div>
-          
-          <!-- 2024-25 Scholar Slider -->
-          <div class="fame-slider-container" style="margin: 0 auto; max-width: 900px;">
-            <button class="fame-arrow fame-arrow-left" onclick="slideFame(-1)" style="background: #6a82fb; color: #fff; border: none; border-radius: 50%; width: 38px; height: 38px; font-size: 1.5rem; cursor: pointer; display: flex; align-items: center; justify-content: center; transition: background 0.2s;">&#8592;</button>
-            <div class="fame-slider" id="fameSlider" style="display: flex; gap: 2rem; overflow-x: auto; scroll-behavior: smooth; padding: 1rem 0.5rem 2rem 0.5rem; scroll-snap-type: x mandatory;">
-              <div class="fame-card" style="min-width: 220px; max-width: 220px; background: #fff; border-radius: 18px; box-shadow: 0 4px 24px rgba(100,100,255,0.10); padding: 1.5rem 1.2rem 1.2rem 1.2rem; text-align: center; scroll-snap-align: center; transition: box-shadow 0.2s;">
-                <div style="position: relative;">
-                  <img src="student_achievements/2024_2025_achievements.jpeg" alt="JIYA MENGHANI" style="width: 100%; height: 240px; object-fit: cover; border-radius: 14px;">
-                  <div style="position: absolute; left: 10px; right: 10px; bottom: 10px; background: rgba(35,41,70,0.85); color: #ffffff; padding: 0.6rem 0.8rem; border-radius: 10px; text-align: left;">
-                    <div style="font-size: 1rem; font-weight: 700; color: #ffffff; margin: 0 0 0.25rem 0;">JIYA MENGHANI</div>
-                    <div style="display: flex; gap: 0.6rem; flex-wrap: wrap; font-size: 0.85rem; opacity: 0.9;"><span>100/100</span><span>X-Standard MATHS</span><span>2024-25</span></div>
-                  </div>
-                </div>
-              </div>
-              
-              <div class="fame-card" style="min-width: 220px; max-width: 220px; background: #fff; border-radius: 18px; box-shadow: 0 4px 24px rgba(100,100,255,0.10); padding: 1.5rem 1.2rem 1.2rem 1.2rem; text-align: center; scroll-snap-align: center; transition: box-shadow 0.2s;">
-                <div style="position: relative;">
-                  <img src="img/yash.jpg" alt="MAYUR SABNANI" style="width: 100%; height: 240px; object-fit: cover; border-radius: 14px;">
-                  <div style="position: absolute; left: 10px; right: 10px; bottom: 10px; background: rgba(35,41,70,0.85); color: #ffffff; padding: 0.6rem 0.8rem; border-radius: 10px; text-align: left;">
-                    <div style="font-size: 1rem; font-weight: 700; color: #ffffff; margin: 0 0 0.25rem 0;">MAYUR SABNANI</div>
-                    <div style="display: flex; gap: 0.6rem; flex-wrap: wrap; font-size: 0.85rem; opacity: 0.9;"><span>97/100</span><span>X-Standard MATHS</span><span>2024-25</span></div>
-                  </div>
-                </div>
-              </div>
-              
-              <div class="fame-card" style="min-width: 220px; max-width: 220px; background: #fff; border-radius: 18px; box-shadow: 0 4px 24px rgba(100,100,255,0.10); padding: 1.5rem 1.2rem 1.2rem 1.2rem; text-align: center; scroll-snap-align: center; transition: box-shadow 0.2s;">
-                <div style="position: relative;">
-                  <img src="img/IMG-20250706-WA0000.jpg" alt="RITIK MOTWANI" style="width: 100%; height: 240px; object-fit: cover; border-radius: 14px;">
-                  <div style="position: absolute; left: 10px; right: 10px; bottom: 10px; background: rgba(35,41,70,0.85); color: #ffffff; padding: 0.6rem 0.8rem; border-radius: 10px; text-align: left;">
-                    <div style="font-size: 1rem; font-weight: 700; color: #ffffff; margin: 0 0 0.25rem 0;">RITIK MOTWANI</div>
-                    <div style="display: flex; gap: 0.6rem; flex-wrap: wrap; font-size: 0.85rem; opacity: 0.9;"><span>93/100</span><span>X-Standard MATHS</span><span>2024-25</span></div>
-                  </div>
-                </div>
-              </div>
-              
-              <div class="fame-card" style="min-width: 220px; max-width: 220px; background: #fff; border-radius: 18px; box-shadow: 0 4px 24px rgba(100,100,255,0.10); padding: 1.5rem 1.2rem 1.2rem 1.2rem; text-align: center; scroll-snap-align: center; transition: box-shadow 0.2s;">
-                <div style="position: relative;">
-                  <img src="img/yash.jpg" alt="UDAY POPTANI" style="width: 100%; height: 240px; object-fit: cover; border-radius: 14px;">
-                  <div style="position: absolute; left: 10px; right: 10px; bottom: 10px; background: rgba(35,41,70,0.85); color: #ffffff; padding: 0.6rem 0.8rem; border-radius: 10px; text-align: left;">
-                    <div style="font-size: 1rem; font-weight: 700; color: #ffffff; margin: 0 0 0.25rem 0;">UDAY POPTANI</div>
-                    <div style="display: flex; gap: 0.6rem; flex-wrap: wrap; font-size: 0.85rem; opacity: 0.9;"><span>87/100</span><span>X-Standard MATHS</span><span>2024-25</span></div>
-                  </div>
-                </div>
-              </div>
-              
-              <div class="fame-card" style="min-width: 220px; max-width: 220px; background: #fff; border-radius: 18px; box-shadow: 0 4px 24px rgba(100,100,255,0.10); padding: 1.5rem 1.2rem 1.2rem 1.2rem; text-align: center; scroll-snap-align: center; transition: box-shadow 0.2s;">
-                <div style="position: relative;">
-                  <img src="img/IMG-20250706-WA0000.jpg" alt="YATHARTH VERMA" style="width: 100%; height: 240px; object-fit: cover; border-radius: 14px;">
-                  <div style="position: absolute; left: 10px; right: 10px; bottom: 10px; background: rgba(35,41,70,0.85); color: #ffffff; padding: 0.6rem 0.8rem; border-radius: 10px; text-align: left;">
-                    <div style="font-size: 1rem; font-weight: 700; color: #ffffff; margin: 0 0 0.25rem 0;">YATHARTH VERMA</div>
-                    <div style="display: flex; gap: 0.6rem; flex-wrap: wrap; font-size: 0.85rem; opacity: 0.9;"><span>85/100</span><span>X-Standard MATHS</span><span>2024-25</span></div>
-                  </div>
-                </div>
-              </div>
-              
-              <div class="fame-card" style="min-width: 220px; max-width: 220px; background: #fff; border-radius: 18px; box-shadow: 0 4px 24px rgba(100,100,255,0.10); padding: 1.5rem 1.2rem 1.2rem 1.2rem; text-align: center; scroll-snap-align: center; transition: box-shadow 0.2s;">
-                <div style="position: relative;">
-                  <img src="img/yash.jpg" alt="PRANAV LALWANI" style="width: 100%; height: 240px; object-fit: cover; border-radius: 14px;">
-                  <div style="position: absolute; left: 10px; right: 10px; bottom: 10px; background: rgba(35,41,70,0.85); color: #ffffff; padding: 0.6rem 0.8rem; border-radius: 10px; text-align: left;">
-                    <div style="font-size: 1rem; font-weight: 700; color: #ffffff; margin: 0 0 0.25rem 0;">PRANAV LALWANI</div>
-                    <div style="display: flex; gap: 0.6rem; flex-wrap: wrap; font-size: 0.85rem; opacity: 0.9;"><span>85/100</span><span>X-Basic MATHS</span><span>2024-25</span></div>
-                  </div>
-                </div>
-              </div>
-            </div>
-            <button class="fame-arrow fame-arrow-right" onclick="slideFame(1)" style="background: #6a82fb; color: #fff; border: none; border-radius: 50%; width: 38px; height: 38px; font-size: 1.5rem; cursor: pointer; display: flex; align-items: center; justify-content: center; transition: background 0.2s;">&#8594;</button>
-          </div>
-          
-          <div style="text-align: center; margin-top: 2rem;">
-            <a href="#programs" class="btn btn-cta" style="background: #232946; color: #fff; padding: 1rem 2rem; border-radius: 12px; font-weight: 600; text-decoration: none; box-shadow: 0 4px 16px rgba(35,41,70,0.3);">Join Our Success Story</a>
-          </div>
-        </div> <!-- Close year2025Content -->
-        
-        <!-- 2023-24 Content -->
-        <div id="year2024Content" class="year-content">
-          <!-- 2023-24 Top Achievements Grid -->
-          <div style="display: grid; grid-template-columns: repeat(auto-fit, minmax(380px, 1fr)); gap: 2rem; margin-bottom: 2rem;">
-            
-            <!-- 2023-2024 Scholars Card -->
-            <div class="achievement-card" style="background: rgba(255,255,255,0.95); border-radius: 20px; padding: 2rem; box-shadow: 0 8px 32px rgba(0,0,0,0.1); text-align: center;">
-              <h3 style="color: #232946; margin-bottom: 1rem; font-size: 1.4rem; font-weight: 700;">🎓 Academic Year 2023-2024</h3>
-              <div style="background: rgba(102,126,234,0.2); padding: 0.5rem; border-radius: 10px; margin-bottom: 1rem;">
-                <strong style="color: #232946;">Class X - CBSE Board</strong>
-              </div>
-              <img src="student_achievements/2023_2024_scholars.jpeg" alt="2023-2024 Scholars" style="width: 100%; max-width: 350px; height: auto; border-radius: 15px; margin-bottom: 1.5rem; box-shadow: 0 4px 16px rgba(0,0,0,0.1);">
-              
-              <!-- Top Performers Grid -->
-              <div style="display: grid; grid-template-columns: repeat(2, 1fr); gap: 0.8rem;">
-                <div class="student-card" style="background: rgba(102,126,234,0.15); padding: 1rem; border-radius: 12px; border: 2px solid rgba(102,126,234,0.3);">
-                  <div style="font-weight: 700; color: #232946; font-size: 0.9rem; margin-bottom: 0.3rem;">ARNAV SHARMA</div>
-                  <div style="font-size: 1.3rem; font-weight: 700; color: #667eea; margin-bottom: 0.2rem;">98/100</div>
-                  <div style="color: #232946; font-size: 0.8rem; margin-bottom: 0.2rem;">X-Standard MATHS</div>
-                  <div style="color: #666; font-size: 0.75rem;">Class X - 2024 • District Topper • 96%</div>
-                </div>
-                
-                <div class="student-card" style="background: rgba(102,126,234,0.15); padding: 1rem; border-radius: 12px; border: 2px solid rgba(102,126,234,0.3);">
-                  <div style="font-weight: 700; color: #232946; font-size: 0.9rem; margin-bottom: 0.3rem;">PRIYA PATEL</div>
-                  <div style="font-size: 1.3rem; font-weight: 700; color: #667eea; margin-bottom: 0.2rem;">96/100</div>
-                  <div style="color: #232946; font-size: 0.8rem; margin-bottom: 0.2rem;">X-Standard MATHS</div>
-                  <div style="color: #666; font-size: 0.75rem;">Class X - 2024 • School Topper</div>
-                </div>
-                
-                <div class="student-card" style="background: rgba(102,126,234,0.15); padding: 1rem; border-radius: 12px; border: 2px solid rgba(102,126,234,0.3);">
-                  <div style="font-weight: 700; color: #232946; font-size: 0.9rem; margin-bottom: 0.3rem;">ADITYA VERMA</div>
-                  <div style="font-size: 1.3rem; font-weight: 700; color: #667eea; margin-bottom: 0.2rem;">94/100</div>
-                  <div style="color: #232946; font-size: 0.8rem; margin-bottom: 0.2rem;">X-Standard MATHS</div>
-                  <div style="color: #666; font-size: 0.75rem;">Class X - 2024</div>
-                </div>
-                
-                <div class="student-card" style="background: rgba(102,126,234,0.15); padding: 1rem; border-radius: 12px; border: 2px solid rgba(102,126,234,0.3);">
-                  <div style="font-weight: 700; color: #232946; font-size: 0.9rem; margin-bottom: 0.3rem;">NEHA SINGH</div>
-                  <div style="font-size: 1.3rem; font-weight: 700; color: #667eea; margin-bottom: 0.2rem;">92/100</div>
-                  <div style="color: #232946; font-size: 0.8rem; margin-bottom: 0.2rem;">X-Basic MATHS</div>
-                  <div style="color: #666; font-size: 0.75rem;">Class X - 2024</div>
-                </div>
-                
-                <div class="student-card" style="background: rgba(102,126,234,0.15); padding: 1rem; border-radius: 12px; border: 2px solid rgba(102,126,234,0.3);">
-                  <div style="font-weight: 700; color: #232946; font-size: 0.9rem; margin-bottom: 0.3rem;">RAHUL KUMAR</div>
-                  <div style="font-size: 1.3rem; font-weight: 700; color: #667eea; margin-bottom: 0.2rem;">90/100</div>
-                  <div style="color: #232946; font-size: 0.8rem; margin-bottom: 0.2rem;">X-Basic MATHS</div>
-                  <div style="color: #666; font-size: 0.75rem;">Class X - 2024</div>
-                </div>
-                
-                <div class="student-card" style="background: rgba(102,126,234,0.15); padding: 1rem; border-radius: 12px; border: 2px solid rgba(102,126,234,0.3);">
-                  <div style="font-weight: 700; color: #232946; font-size: 0.9rem; margin-bottom: 0.3rem;">ANJALI GUPTA</div>
-                  <div style="font-size: 1.3rem; font-weight: 700; color: #667eea; margin-bottom: 0.2rem;">88/100</div>
-                  <div style="color: #232946; font-size: 0.8rem; margin-bottom: 0.2rem;">X-Basic MATHS</div>
-                  <div style="color: #666; font-size: 0.75rem;">Class X - 2024</div>
-                </div>
-              </div>
-            </div>
-          </div>
-          
-=======
     <link rel="stylesheet" href="https://fonts.googleapis.com/css2?family=SF+Pro+Display:wght@300;400;500;600;700&display=swap">
     <link rel="stylesheet" href="style.css" />
     <style>
@@ -642,7 +29,6 @@
         padding: 0;
         box-sizing: border-box;
       }
->>>>>>> 62781775
 
       body {
         font-family: 'SF Pro Display', -apple-system, BlinkMacSystemFont, sans-serif;
