--- conflicted
+++ resolved
@@ -1610,11 +1610,6 @@
 # Placeholder Google OAuth start (UI only)
 @app.route('/auth/google')
 def auth_google_start():
-<<<<<<< HEAD
-    flash('Google sign-in is coming soon. Please use username/password for now.', 'info')
-    return redirect(url_for('auth'))
-
-=======
     # Using Google Identity Services One Tap/Popup from frontend is recommended.
     # This endpoint can also serve as an OAuth 2.0 redirect target if needed.
     flash('Redirecting to Google sign-in...', 'info')
@@ -1691,8 +1686,6 @@
         print('Google callback error:', e)
         flash('Google sign-in error. Please try again.', 'error')
         return redirect(url_for('auth'))
-
->>>>>>> d56e805d
 # Route for registration
 @app.route('/register', methods=['POST'])
 def register():
