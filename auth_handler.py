--- conflicted
+++ resolved
@@ -99,13 +99,10 @@
         c.execute("ALTER TABLE live_classes ADD COLUMN class_type TEXT DEFAULT 'lecture'")
     if 'paid_status' not in live_class_columns:
         c.execute("ALTER TABLE live_classes ADD COLUMN paid_status TEXT DEFAULT 'unpaid'")
-<<<<<<< HEAD
-=======
     if 'subject' not in live_class_columns:
         c.execute("ALTER TABLE live_classes ADD COLUMN subject TEXT")
     if 'teacher_name' not in live_class_columns:
         c.execute("ALTER TABLE live_classes ADD COLUMN teacher_name TEXT")
->>>>>>> ab5a9acc
     c.execute('''
         CREATE TABLE IF NOT EXISTS classes (
             id INTEGER PRIMARY KEY AUTOINCREMENT,
@@ -299,13 +296,10 @@
         c.execute("ALTER TABLE live_classes ADD COLUMN class_type TEXT DEFAULT 'lecture'")
     if 'paid_status' not in cols:
         c.execute("ALTER TABLE live_classes ADD COLUMN paid_status TEXT DEFAULT 'unpaid'")
-<<<<<<< HEAD
-=======
     if 'subject' not in cols:
         c.execute("ALTER TABLE live_classes ADD COLUMN subject TEXT")
     if 'teacher_name' not in cols:
         c.execute("ALTER TABLE live_classes ADD COLUMN teacher_name TEXT")
->>>>>>> ab5a9acc
     conn.commit()
     conn.close()
 
@@ -674,13 +668,9 @@
     target_class='all',
     class_stream=None,
     class_type='lecture',
-<<<<<<< HEAD
-    paid_status='unpaid'
-=======
     paid_status='unpaid',
     subject=None,
     teacher_name=None
->>>>>>> ab5a9acc
 ):
     # Ensure variant columns exist even if init_db was not called
     ensure_live_class_variant_columns()
@@ -688,11 +678,7 @@
     c = conn.cursor()
     created_at = format_ist_time(get_current_ist_time())
     c.execute(
-<<<<<<< HEAD
-        'INSERT INTO live_classes (class_code, pin, meeting_url, topic, description, created_at, status, scheduled_time, target_class, class_stream, class_type, paid_status) VALUES (?, ?, ?, ?, ?, ?, ?, ?, ?, ?, ?, ?)',
-=======
         'INSERT INTO live_classes (class_code, pin, meeting_url, topic, description, created_at, status, scheduled_time, target_class, class_stream, class_type, paid_status, subject, teacher_name) VALUES (?, ?, ?, ?, ?, ?, ?, ?, ?, ?, ?, ?, ?, ?)',
->>>>>>> ab5a9acc
         (
             class_code,
             pin,
@@ -706,11 +692,8 @@
             class_stream,
             class_type,
             paid_status,
-<<<<<<< HEAD
-=======
             subject,
             teacher_name,
->>>>>>> ab5a9acc
         ),
     )
     conn.commit()
@@ -1041,11 +1024,7 @@
     c.execute('''
         SELECT 
             id, class_code, pin, meeting_url, topic, description, created_at, status, scheduled_time,
-<<<<<<< HEAD
-            target_class, class_stream, class_type, paid_status
-=======
             target_class, class_stream, class_type, paid_status, subject, teacher_name
->>>>>>> ab5a9acc
         FROM live_classes 
         WHERE status = ?
         ORDER BY created_at DESC
@@ -1074,11 +1053,7 @@
     c.execute('''
         SELECT 
             id, class_code, pin, meeting_url, topic, description, created_at, status, scheduled_time,
-<<<<<<< HEAD
-            target_class, class_stream, class_type, paid_status
-=======
             target_class, class_stream, class_type, paid_status, subject, teacher_name
->>>>>>> ab5a9acc
         FROM live_classes 
         WHERE status = 'scheduled' AND (scheduled_time > ? OR scheduled_time IS NULL)
         ORDER BY scheduled_time ASC
